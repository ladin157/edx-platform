--- conflicted
+++ resolved
@@ -1,12 +1,8 @@
-$ ->
-  class Content extends Backbone.Model
-
-  class Thread extends Content
-
-<<<<<<< HEAD
-  window.Content = Content
-  window.Thread = Thread
-=======
+if not @Discussion?
+  @Discussion = {}
+
+Discussion = @Discussion
+
 initializeVote = (content) ->
   $content = $(content)
   $local = Discussion.generateLocal($content.children(".discussion-content"))
@@ -412,5 +408,4 @@
     if not Discussion.getContentInfo id, 'can_openclose'
       $local(".admin-openclose").remove()
     #if not Discussion.getContentInfo id, 'can_vote'
-    #  $local(".discussion-vote").css "visibility", "hidden"
->>>>>>> 5deb5318
+    #  $local(".discussion-vote").css "visibility", "hidden"