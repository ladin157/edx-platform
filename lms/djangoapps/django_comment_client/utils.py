--- conflicted
+++ resolved
@@ -4,16 +4,13 @@
 import urllib
 from datetime import datetime
 
-<<<<<<< HEAD
 from courseware.module_render import get_module
 from xmodule.modulestore import Location
 from xmodule.modulestore.django import modulestore
 from xmodule.modulestore.search import path_to_location
-=======
 from django.contrib.auth.models import User
 from django.core.urlresolvers import reverse
 from django.db import connection
->>>>>>> a6b35853
 from django.http import HttpResponse
 from django.utils import simplejson
 from django_comment_client.models import Role
@@ -168,19 +165,6 @@
     discussion_id_map = {}
     unexpanded_category_map = defaultdict(list)
 
-<<<<<<< HEAD
-    for location, module in all_modules.items():
-        if location.category == 'discussion':
-            id = module.discussion_id
-            category = module.discussion_category
-            title = module.discussion_target
-            sort_key = module.sort_key
-            category = " / ".join([x.strip() for x in category.split("/")])
-            last_category = category.split("/")[-1]
-            discussion_id_map[id] = {"location": location, "title": last_category + " / " + title}
-            unexpanded_category_map[category].append({"title": title, "id": id,
-                "sort_key": sort_key, "start_date": module.lms.start})
-=======
     # get all discussion models within this course_id
     all_modules = modulestore().get_items(['i4x', course.location.org, course.location.course, 'discussion', None], course_id=course_id)
 
@@ -194,16 +178,15 @@
         if skip_module:
             continue
 
-        id = module.metadata['id']
-        category = module.metadata['discussion_category']
-        title = module.metadata['for']
-        sort_key = module.metadata.get('sort_key', title)
+        id = module.discussion_id
+        category = module.discussion_category
+        title = module.discussion_target
+        sort_key = module.sort_key
         category = " / ".join([x.strip() for x in category.split("/")])
         last_category = category.split("/")[-1]
-        discussion_id_map[id] = {"location": module.location, "title": last_category + " / " + title}
+        discussion_id_map[id] = {"location": location, "title": last_category + " / " + title}
         unexpanded_category_map[category].append({"title": title, "id": id,
-            "sort_key": sort_key, "start_date": module.start})
->>>>>>> a6b35853
+            "sort_key": sort_key, "start_date": module.lms.start})
 
     category_map = {"entries": defaultdict(dict), "subcategories": defaultdict(dict)}
     for category_path, entries in unexpanded_category_map.items():
@@ -242,16 +225,10 @@
                                                       "sort_key": entry["sort_key"],
                                                       "start_date": entry["start_date"]}
 
-<<<<<<< HEAD
-    for topic, entry in course.discussion_topics.items():
-=======
     # TODO.  BUG! : course location is not unique across multiple course runs!
     # (I think Kevin already noticed this)  Need to send course_id with requests, store it
     # in the backend.
-    default_topics = {'General': {'id': course.location.html_id()}}
-    discussion_topics = course.metadata.get('discussion_topics', default_topics)
-    for topic, entry in discussion_topics.items():
->>>>>>> a6b35853
+    for topic, entry in course.discussion_topics.items():
         category_map['entries'][topic] = {"id": entry["id"],
                                           "sort_key": entry.get("sort_key", topic),
                                           "start_date": time.gmtime()}
