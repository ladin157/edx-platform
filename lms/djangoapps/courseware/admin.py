--- conflicted
+++ resolved
@@ -1,13 +1,9 @@
-<<<<<<< HEAD
 '''
 django admin pages for courseware model
 '''
+from django.contrib import admin
 
-from django.contrib import admin
-=======
 from config_models.admin import ConfigurationModelAdmin, KeyedConfigurationModelAdmin
-from ratelimitbackend import admin
->>>>>>> 19a5aa7d
 
 from courseware import models
 
