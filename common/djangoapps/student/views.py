"""
Student Views
"""
import datetime
import logging
import uuid
import time
import json
import warnings
from datetime import timedelta
from collections import defaultdict
from pytz import UTC
from requests import HTTPError
from ipware.ip import get_ip

from django.conf import settings
from django.contrib.auth import logout, authenticate, login
from django.contrib.auth.models import User, AnonymousUser
from django.contrib.auth.decorators import login_required
from django.contrib.auth.views import password_reset_confirm
from django.contrib import messages
from django.core.context_processors import csrf
from django.core import mail
from django.core.urlresolvers import reverse
from django.core.validators import validate_email, ValidationError
from django.db import IntegrityError, transaction
from django.http import (HttpResponse, HttpResponseBadRequest, HttpResponseForbidden,
                         HttpResponseServerError, Http404)
from django.shortcuts import redirect
from django.utils import timezone
from django.utils.translation import ungettext
from django.utils.http import cookie_date, base36_to_int
from django.utils.translation import ugettext as _, get_language
from django.views.decorators.cache import never_cache
from django.views.decorators.csrf import csrf_exempt, ensure_csrf_cookie
from django.views.decorators.http import require_POST, require_GET
from django.db.models.signals import post_save
from django.dispatch import receiver
from django.template.response import TemplateResponse

from ratelimitbackend.exceptions import RateLimitException


from social.apps.django_app import utils as social_utils
from social.backends import oauth as social_oauth
from social.exceptions import AuthException, AuthAlreadyAssociated

from edxmako.shortcuts import render_to_response, render_to_string

from course_modes.models import CourseMode
from shoppingcart.api import order_history
from student.models import (
    Registration, UserProfile, PendingNameChange,
    PendingEmailChange, CourseEnrollment, CourseEnrollmentAttribute, unique_id_for_user,
    CourseEnrollmentAllowed, UserStanding, LoginFailures,
    create_comments_service_user, PasswordHistory, UserSignupSource,
    DashboardConfiguration, LinkedInAddToProfileConfiguration, ManualEnrollmentAudit, ALLOWEDTOENROLL_TO_ENROLLED)
from student.forms import AccountCreationForm, PasswordResetFormNoActive

from verify_student.models import SoftwareSecurePhotoVerification  # pylint: disable=import-error
from certificates.models import CertificateStatuses, certificate_status_for_student
from certificates.api import (  # pylint: disable=import-error
    get_certificate_url,
    get_active_web_certificate,
    has_html_certificates_enabled,
)
from dark_lang.models import DarkLangConfig

from xmodule.modulestore.django import modulestore
from opaque_keys import InvalidKeyError
from opaque_keys.edx.locations import SlashSeparatedCourseKey
from opaque_keys.edx.locator import CourseLocator
from xmodule.modulestore import ModuleStoreEnum

from collections import namedtuple

from courseware.courses import get_courses, sort_by_announcement, sort_by_start_date  # pylint: disable=import-error
from courseware.access import has_access

from django_comment_common.models import Role

from external_auth.models import ExternalAuthMap
import external_auth.views
from external_auth.login_and_register import (
    login as external_auth_login,
    register as external_auth_register
)

from bulk_email.models import Optout, CourseAuthorization
import shoppingcart
from lang_pref import LANGUAGE_KEY

import track.views

import dogstats_wrapper as dog_stats_api

from util.db import commit_on_success_with_read_committed
from util.json_request import JsonResponse
from util.bad_request_rate_limiter import BadRequestRateLimiter
from util.milestones_helpers import (
    get_pre_requisite_courses_not_completed,
)
from microsite_configuration import microsite

from util.password_policy_validators import (
    validate_password_length, validate_password_complexity,
    validate_password_dictionary
)

import third_party_auth
from third_party_auth import pipeline, provider
from student.helpers import (
    check_verify_status_by_course,
    auth_pipeline_urls, get_next_url_for_login_page
)
from student.cookies import set_logged_in_cookies, delete_logged_in_cookies
from student.models import anonymous_id_for_user
from xmodule.error_module import ErrorDescriptor
from shoppingcart.models import DonationConfiguration, CourseRegistrationCode

from embargo import api as embargo_api

import analytics
from eventtracking import tracker

# Note that this lives in LMS, so this dependency should be refactored.
from notification_prefs.views import enable_notifications

# Note that this lives in openedx, so this dependency should be refactored.
from openedx.core.djangoapps.user_api.preferences import api as preferences_api


log = logging.getLogger("edx.student")
AUDIT_LOG = logging.getLogger("audit")
ReverifyInfo = namedtuple('ReverifyInfo', 'course_id course_name course_number date status display')  # pylint: disable=invalid-name
SETTING_CHANGE_INITIATED = 'edx.user.settings.change_initiated'


def csrf_token(context):
    """A csrf token that can be included in a form."""
    token = context.get('csrf_token', '')
    if token == 'NOTPROVIDED':
        return ''
    return (u'<div style="display:none"><input type="hidden"'
            ' name="csrfmiddlewaretoken" value="%s" /></div>' % (token))


# NOTE: This view is not linked to directly--it is called from
# branding/views.py:index(), which is cached for anonymous users.
# This means that it should always return the same thing for anon
# users. (in particular, no switching based on query params allowed)
def index(request, extra_context=None, user=AnonymousUser()):
    """
    Render the edX main page.

    extra_context is used to allow immediate display of certain modal windows, eg signup,
    as used by external_auth.
    """
    if extra_context is None:
        extra_context = {}
    # The course selection work is done in courseware.courses.
    domain = settings.FEATURES.get('FORCE_UNIVERSITY_DOMAIN')  # normally False
    # do explicit check, because domain=None is valid
    if domain is False:
        domain = request.META.get('HTTP_HOST')

    courses = get_courses(user, domain=domain)
    if microsite.get_value("ENABLE_COURSE_SORTING_BY_START_DATE",
                           settings.FEATURES["ENABLE_COURSE_SORTING_BY_START_DATE"]):
        courses = sort_by_start_date(courses)
    else:
        courses = sort_by_announcement(courses)

    context = {'courses': courses}

    context.update(extra_context)
    return render_to_response('index.html', context)


def process_survey_link(survey_link, user):
    """
    If {UNIQUE_ID} appears in the link, replace it with a unique id for the user.
    Currently, this is sha1(user.username).  Otherwise, return survey_link.
    """
    return survey_link.format(UNIQUE_ID=unique_id_for_user(user))


def cert_info(user, course, course_mode):
    """
    Get the certificate info needed to render the dashboard section for the given
    student and course.  Returns a dictionary with keys:

    'status': one of 'generating', 'ready', 'notpassing', 'processing', 'restricted'
    'show_download_url': bool
    'download_url': url, only present if show_download_url is True
    'show_disabled_download_button': bool -- true if state is 'generating'
    'show_survey_button': bool
    'survey_url': url, only if show_survey_button is True
    'grade': if status is not 'processing'
    """
    if not course.may_certify():
        return {}

    return _cert_info(user, course, certificate_status_for_student(user, course.id), course_mode)


def reverification_info(course_enrollment_pairs, user, statuses):
    """
    Returns reverification-related information for *all* of user's enrollments whose
    reverification status is in status_list

    Args:
        course_enrollment_pairs (list): list of (course, enrollment) tuples
        user (User): the user whose information we want
        statuses (list): a list of reverification statuses we want information for
            example: ["must_reverify", "denied"]

    Returns:
        dictionary of lists: dictionary with one key per status, e.g.
            dict["must_reverify"] = []
            dict["must_reverify"] = [some information]
    """
    reverifications = defaultdict(list)

    # Sort the data by the reverification_end_date
    for status in statuses:
        if reverifications[status]:
            reverifications[status].sort(key=lambda x: x.date)
    return reverifications


def get_course_enrollment_pairs(user, course_org_filter, org_filter_out_set):
    """
    Get the relevant set of (Course, CourseEnrollment) pairs to be displayed on
    a student's dashboard.
    """
    for enrollment in CourseEnrollment.enrollments_for_user(user):
        store = modulestore()
        with store.bulk_operations(enrollment.course_id):
            course = store.get_course(enrollment.course_id)
            if course and not isinstance(course, ErrorDescriptor):

                # if we are in a Microsite, then filter out anything that is not
                # attributed (by ORG) to that Microsite
                if course_org_filter and course_org_filter != course.location.org:
                    continue
                # Conversely, if we are not in a Microsite, then let's filter out any enrollments
                # with courses attributed (by ORG) to Microsites
                elif course.location.org in org_filter_out_set:
                    continue

                yield (course, enrollment)
            else:
                log.error(
                    u"User %s enrolled in %s course %s",
                    user.username,
                    "broken" if course else "non-existent",
                    enrollment.course_id
                )


def _cert_info(user, course, cert_status, course_mode):
    """
    Implements the logic for cert_info -- split out for testing.
    """
    # simplify the status for the template using this lookup table
    template_state = {
        CertificateStatuses.generating: 'generating',
        CertificateStatuses.regenerating: 'generating',
        CertificateStatuses.downloadable: 'ready',
        CertificateStatuses.notpassing: 'notpassing',
        CertificateStatuses.restricted: 'restricted',
    }

    default_status = 'processing'

    default_info = {'status': default_status,
                    'show_disabled_download_button': False,
                    'show_download_url': False,
                    'show_survey_button': False,
                    }

    if cert_status is None:
        return default_info

    is_hidden_status = cert_status['status'] in ('unavailable', 'processing', 'generating', 'notpassing')

    if course.certificates_display_behavior == 'early_no_info' and is_hidden_status:
        return None

    status = template_state.get(cert_status['status'], default_status)

    status_dict = {
        'status': status,
        'show_download_url': status == 'ready',
        'show_disabled_download_button': status == 'generating',
        'mode': cert_status.get('mode', None),
        'linked_in_url': None
    }

    if (status in ('generating', 'ready', 'notpassing', 'restricted') and
            course.end_of_course_survey_url is not None):
        status_dict.update({
            'show_survey_button': True,
            'survey_url': process_survey_link(course.end_of_course_survey_url, user)})
    else:
        status_dict['show_survey_button'] = False

    if status == 'ready':
        # showing the certificate web view button if certificate is ready state and feature flags are enabled.
        if has_html_certificates_enabled(course.id, course):
            if get_active_web_certificate(course) is not None:
                certificate_url = get_certificate_url(
                    user_id=user.id,
                    course_id=unicode(course.id),
                    verify_uuid=None
                )
                status_dict.update({
                    'show_cert_web_view': True,
                    'cert_web_view_url': u'{url}'.format(url=certificate_url)
                })
            else:
                # don't show download certificate button if we don't have an active certificate for course
                status_dict['show_download_url'] = False
        elif 'download_url' not in cert_status:
            log.warning(
                u"User %s has a downloadable cert for %s, but no download url",
                user.username,
                course.id
            )
            return default_info
        else:
            status_dict['download_url'] = cert_status['download_url']

            # If enabled, show the LinkedIn "add to profile" button
            # Clicking this button sends the user to LinkedIn where they
            # can add the certificate information to their profile.
            linkedin_config = LinkedInAddToProfileConfiguration.current()
            if linkedin_config.enabled:
                status_dict['linked_in_url'] = linkedin_config.add_to_profile_url(
                    course.id,
                    course.display_name,
                    cert_status.get('mode'),
                    cert_status['download_url']
                )

    if status in ('generating', 'ready', 'notpassing', 'restricted'):
        if 'grade' not in cert_status:
            # Note: as of 11/20/2012, we know there are students in this state-- cs169.1x,
            # who need to be regraded (we weren't tracking 'notpassing' at first).
            # We can add a log.warning here once we think it shouldn't happen.
            return default_info
        else:
            status_dict['grade'] = cert_status['grade']

    return status_dict


@ensure_csrf_cookie
def signin_user(request):
    """Deprecated. To be replaced by :class:`student_account.views.login_and_registration_form`."""
    external_auth_response = external_auth_login(request)
    if external_auth_response is not None:
        return external_auth_response
    # Determine the URL to redirect to following login:
    redirect_to = get_next_url_for_login_page(request)
    if request.user.is_authenticated():
        return redirect(redirect_to)

    third_party_auth_error = None
    for msg in messages.get_messages(request):
        if msg.extra_tags.split()[0] == "social-auth":
            # msg may or may not be translated. Try translating [again] in case we are able to:
            third_party_auth_error = _(unicode(msg))  # pylint: disable=translation-of-non-string
            break

    context = {
        'login_redirect_url': redirect_to,  # This gets added to the query string of the "Sign In" button in the header
        # Bool injected into JS to submit form if we're inside a running third-
        # party auth pipeline; distinct from the actual instance of the running
        # pipeline, if any.
        'pipeline_running': 'true' if pipeline.running(request) else 'false',
        'pipeline_url': auth_pipeline_urls(pipeline.AUTH_ENTRY_LOGIN, redirect_url=redirect_to),
        'platform_name': microsite.get_value(
            'platform_name',
            settings.PLATFORM_NAME
        ),
        'third_party_auth_error': third_party_auth_error
    }

    return render_to_response('login.html', context)


@ensure_csrf_cookie
def register_user(request, extra_context=None):
    """Deprecated. To be replaced by :class:`student_account.views.login_and_registration_form`."""
    # Determine the URL to redirect to following login:
    redirect_to = get_next_url_for_login_page(request)
    if request.user.is_authenticated():
        return redirect(redirect_to)

    external_auth_response = external_auth_register(request)
    if external_auth_response is not None:
        return external_auth_response

    context = {
        'login_redirect_url': redirect_to,  # This gets added to the query string of the "Sign In" button in the header
        'email': '',
        'name': '',
        'running_pipeline': None,
        'pipeline_urls': auth_pipeline_urls(pipeline.AUTH_ENTRY_REGISTER, redirect_url=redirect_to),
        'platform_name': microsite.get_value(
            'platform_name',
            settings.PLATFORM_NAME
        ),
        'selected_provider': '',
        'username': '',
    }

    if extra_context is not None:
        context.update(extra_context)

    if context.get("extauth_domain", '').startswith(external_auth.views.SHIBBOLETH_DOMAIN_PREFIX):
        return render_to_response('register-shib.html', context)

    # If third-party auth is enabled, prepopulate the form with data from the
    # selected provider.
    if third_party_auth.is_enabled() and pipeline.running(request):
        running_pipeline = pipeline.get(request)
        current_provider = provider.Registry.get_from_pipeline(running_pipeline)
        overrides = current_provider.get_register_form_data(running_pipeline.get('kwargs'))
        overrides['running_pipeline'] = running_pipeline
        overrides['selected_provider'] = current_provider.name
        context.update(overrides)

    return render_to_response('register.html', context)


def complete_course_mode_info(course_id, enrollment, modes=None):
    """
    We would like to compute some more information from the given course modes
    and the user's current enrollment

    Returns the given information:
        - whether to show the course upsell information
        - numbers of days until they can't upsell anymore
    """
    if modes is None:
        modes = CourseMode.modes_for_course_dict(course_id)

    mode_info = {'show_upsell': False, 'days_for_upsell': None}
    # we want to know if the user is already verified and if verified is an
    # option
    if 'verified' in modes and enrollment.mode != 'verified':
        mode_info['show_upsell'] = True
        # if there is an expiration date, find out how long from now it is
        if modes['verified'].expiration_datetime:
            today = datetime.datetime.now(UTC).date()
            mode_info['days_for_upsell'] = (modes['verified'].expiration_datetime.date() - today).days

    return mode_info


def is_course_blocked(request, redeemed_registration_codes, course_key):
    """Checking either registration is blocked or not ."""
    blocked = False
    for redeemed_registration in redeemed_registration_codes:
        # registration codes may be generated via Bulk Purchase Scenario
        # we have to check only for the invoice generated registration codes
        # that their invoice is valid or not
        if redeemed_registration.invoice_item:
            if not getattr(redeemed_registration.invoice_item.invoice, 'is_valid'):
                blocked = True
                # disabling email notifications for unpaid registration courses
                Optout.objects.get_or_create(user=request.user, course_id=course_key)
                log.info(
                    u"User %s (%s) opted out of receiving emails from course %s",
                    request.user.username,
                    request.user.email,
                    course_key
                )
                track.views.server_track(request, "change-email1-settings", {"receive_emails": "no", "course": course_key.to_deprecated_string()}, page='dashboard')
                break

    return blocked


@login_required
@ensure_csrf_cookie
def dashboard(request):
    user = request.user

    platform_name = microsite.get_value("platform_name", settings.PLATFORM_NAME)

    # for microsites, we want to filter and only show enrollments for courses within
    # the microsites 'ORG'
    course_org_filter = microsite.get_value('course_org_filter')

    # Let's filter out any courses in an "org" that has been declared to be
    # in a Microsite
    org_filter_out_set = microsite.get_all_orgs()

    # remove our current Microsite from the "filter out" list, if applicable
    if course_org_filter:
        org_filter_out_set.remove(course_org_filter)

    # Build our (course, enrollment) list for the user, but ignore any courses that no
    # longer exist (because the course IDs have changed). Still, we don't delete those
    # enrollments, because it could have been a data push snafu.
    course_enrollment_pairs = list(get_course_enrollment_pairs(user, course_org_filter, org_filter_out_set))

    # sort the enrollment pairs by the enrollment date
    course_enrollment_pairs.sort(key=lambda x: x[1].created, reverse=True)

    # Retrieve the course modes for each course
    enrolled_course_ids = [course.id for course, __ in course_enrollment_pairs]
    all_course_modes, unexpired_course_modes = CourseMode.all_and_unexpired_modes_for_courses(enrolled_course_ids)
    course_modes_by_course = {
        course_id: {
            mode.slug: mode
            for mode in modes
        }
        for course_id, modes in unexpired_course_modes.iteritems()
    }

    # Check to see if the student has recently enrolled in a course.
    # If so, display a notification message confirming the enrollment.
    enrollment_message = _create_recent_enrollment_message(
        course_enrollment_pairs, course_modes_by_course
    )

    # Retrieve the course modes for each course
    enrolled_courses_dict = {}
    for course, __ in course_enrollment_pairs:
        enrolled_courses_dict[unicode(course.id)] = course

<<<<<<< HEAD
=======
    if settings.FEATURES.get("ENABLE_CREDIT_ELIGIBILITY"):
        credit_messages = _create_credit_availability_message(enrolled_courses_dict, user)
    else:
        credit_messages = {}

>>>>>>> dab96c52
    course_optouts = Optout.objects.filter(user=user).values_list('course_id', flat=True)

    message = ""
    if not user.is_active:
        message = render_to_string(
            'registration/activate_account_notice.html',
            {'email': user.email, 'platform_name': platform_name}
        )

    # Global staff can see what courses errored on their dashboard
    staff_access = False
    errored_courses = {}
    if has_access(user, 'staff', 'global'):
        # Show any courses that errored on load
        staff_access = True
        errored_courses = modulestore().get_errored_courses()

    show_courseware_links_for = frozenset(
        course.id for course, _enrollment in course_enrollment_pairs
        if has_access(request.user, 'load', course)
        and has_access(request.user, 'view_courseware_with_prerequisites', course)
    )

    # Construct a dictionary of course mode information
    # used to render the course list.  We re-use the course modes dict
    # we loaded earlier to avoid hitting the database.
    course_mode_info = {
        course.id: complete_course_mode_info(
            course.id, enrollment,
            modes=course_modes_by_course[course.id]
        )
        for course, enrollment in course_enrollment_pairs
    }

    # Determine the per-course verification status
    # This is a dictionary in which the keys are course locators
    # and the values are one of:
    #
    # VERIFY_STATUS_NEED_TO_VERIFY
    # VERIFY_STATUS_SUBMITTED
    # VERIFY_STATUS_APPROVED
    # VERIFY_STATUS_MISSED_DEADLINE
    #
    # Each of which correspond to a particular message to display
    # next to the course on the dashboard.
    #
    # If a course is not included in this dictionary,
    # there is no verification messaging to display.
    verify_status_by_course = check_verify_status_by_course(
        user,
        course_enrollment_pairs,
        all_course_modes
    )
    cert_statuses = {
        course.id: cert_info(request.user, course, _enrollment.mode)
        for course, _enrollment in course_enrollment_pairs
    }

    # only show email settings for Mongo course and when bulk email is turned on
    show_email_settings_for = frozenset(
        course.id for course, _enrollment in course_enrollment_pairs if (
            settings.FEATURES['ENABLE_INSTRUCTOR_EMAIL'] and
            modulestore().get_modulestore_type(course.id) != ModuleStoreEnum.Type.xml and
            CourseAuthorization.instructor_email_enabled(course.id)
        )
    )

    # Verification Attempts
    # Used to generate the "you must reverify for course x" banner
    verification_status, verification_msg = SoftwareSecurePhotoVerification.user_status(user)

    # Gets data for midcourse reverifications, if any are necessary or have failed
    statuses = ["approved", "denied", "pending", "must_reverify"]
    reverifications = reverification_info(course_enrollment_pairs, user, statuses)

    show_refund_option_for = frozenset(course.id for course, _enrollment in course_enrollment_pairs
                                       if _enrollment.refundable())

    block_courses = frozenset(course.id for course, enrollment in course_enrollment_pairs
                              if is_course_blocked(request, CourseRegistrationCode.objects.filter(course_id=course.id, registrationcoderedemption__redeemed_by=request.user), course.id))

    enrolled_courses_either_paid = frozenset(course.id for course, _enrollment in course_enrollment_pairs
                                             if _enrollment.is_paid_course())

    # If there are *any* denied reverifications that have not been toggled off,
    # we'll display the banner
    denied_banner = any(item.display for item in reverifications["denied"])

    # Populate the Order History for the side-bar.
    order_history_list = order_history(user, course_org_filter=course_org_filter, org_filter_out_set=org_filter_out_set)

    # get list of courses having pre-requisites yet to be completed
    courses_having_prerequisites = frozenset(course.id for course, _enrollment in course_enrollment_pairs
                                             if course.pre_requisite_courses)
    courses_requirements_not_met = get_pre_requisite_courses_not_completed(user, courses_having_prerequisites)

    ccx_membership_triplets = []
    if settings.FEATURES.get('CUSTOM_COURSES_EDX', False):
        from ccx.utils import get_ccx_membership_triplets
        ccx_membership_triplets = get_ccx_membership_triplets(
            user, course_org_filter, org_filter_out_set
        )

    context = {
        'enrollment_message': enrollment_message,
        'course_enrollment_pairs': course_enrollment_pairs,
        'course_optouts': course_optouts,
        'message': message,
        'staff_access': staff_access,
        'errored_courses': errored_courses,
        'show_courseware_links_for': show_courseware_links_for,
        'all_course_modes': course_mode_info,
        'cert_statuses': cert_statuses,
        'credit_statuses': _credit_statuses(user, course_enrollment_pairs),
        'show_email_settings_for': show_email_settings_for,
        'reverifications': reverifications,
        'verification_status': verification_status,
        'verification_status_by_course': verify_status_by_course,
        'verification_msg': verification_msg,
        'show_refund_option_for': show_refund_option_for,
        'block_courses': block_courses,
        'denied_banner': denied_banner,
        'billing_email': settings.PAYMENT_SUPPORT_EMAIL,
        'user': user,
        'logout_url': reverse(logout_user),
        'platform_name': platform_name,
        'enrolled_courses_either_paid': enrolled_courses_either_paid,
        'provider_states': [],
        'order_history_list': order_history_list,
        'courses_requirements_not_met': courses_requirements_not_met,
        'ccx_membership_triplets': ccx_membership_triplets,
    }

    return render_to_response('dashboard.html', context)


def _create_recent_enrollment_message(course_enrollment_pairs, course_modes):
    """Builds a recent course enrollment message

    Constructs a new message template based on any recent course enrollments for the student.

    Args:
        course_enrollment_pairs (list): A list of tuples containing courses, and the associated enrollment information.
        course_modes (dict): Mapping of course ID's to course mode dictionaries.

    Returns:
        A string representing the HTML message output from the message template.
        None if there are no recently enrolled courses.

    """
    recently_enrolled_courses = _get_recently_enrolled_courses(course_enrollment_pairs)

    if recently_enrolled_courses:
        messages = [
            {
                "course_id": course.id,
                "course_name": course.display_name,
                "allow_donation": _allow_donation(course_modes, course.id, enrollment)
            }
            for course, enrollment in recently_enrolled_courses
        ]

        platform_name = microsite.get_value('platform_name', settings.PLATFORM_NAME)

        return render_to_string(
            'enrollment/course_enrollment_message.html',
            {'course_enrollment_messages': messages, 'platform_name': platform_name}
        )


def _get_recently_enrolled_courses(course_enrollment_pairs):
    """Checks to see if the student has recently enrolled in courses.

    Checks to see if any of the enrollments in the course_enrollment_pairs have been recently created and activated.

    Args:
        course_enrollment_pairs (list): A list of tuples containing courses, and the associated enrollment information.

    Returns:
        A list of courses

    """
    seconds = DashboardConfiguration.current().recent_enrollment_time_delta
    time_delta = (datetime.datetime.now(UTC) - datetime.timedelta(seconds=seconds))
    return [
        (course, enrollment) for course, enrollment in course_enrollment_pairs
        # If the enrollment has no created date, we are explicitly excluding the course
        # from the list of recent enrollments.
        if enrollment.is_active and enrollment.created > time_delta
    ]


def _allow_donation(course_modes, course_id, enrollment):
    """Determines if the dashboard will request donations for the given course.

    Check if donations are configured for the platform, and if the current course is accepting donations.

    Args:
        course_modes (dict): Mapping of course ID's to course mode dictionaries.
        course_id (str): The unique identifier for the course.
        enrollment(CourseEnrollment): The enrollment object in which the user is enrolled

    Returns:
        True if the course is allowing donations.

    """
    donations_enabled = DonationConfiguration.current().enabled
    return donations_enabled and enrollment.mode in course_modes[course_id] and course_modes[course_id][enrollment.mode].min_price == 0


def _update_email_opt_in(request, org):
    """Helper function used to hit the profile API if email opt-in is enabled."""

    email_opt_in = request.POST.get('email_opt_in')
    if email_opt_in is not None:
        email_opt_in_boolean = email_opt_in == 'true'
        preferences_api.update_email_opt_in(request.user, org, email_opt_in_boolean)


def _credit_statuses(user, course_enrollment_pairs):
    """
    Retrieve the status for credit courses.

    A credit course is a course for which a user can purchased
    college credit.  The current flow is:

    1. User becomes eligible for credit (submits verifications, passes the course, etc.)
    2. User purchases credit from a particular credit provider.
    3. User requests credit from the provider, usually creating an account on the provider's site.
    4. The credit provider notifies us whether the user's request for credit has been accepted or rejected.

    The dashboard is responsible for communicating the user's state in this flow.

    Arguments:
        user (User): The currently logged-in user.
        course_enrollment_pairs (list): List of (Course, CourseEnrollment) tuples.

    Returns: dict

    The returned dictionary has keys that are `CourseKey`s and values that
    are dictionaries with:

        * eligible (bool): True if the user is eligible for credit in this course.
        * deadline (datetime): The deadline for purchasing and requesting credit for this course.
        * purchased (bool): Whether the user has purchased credit for this course.
        * provider_name (string): The display name of the credit provider.
        * provider_status_url (string): A URL the user can visit to check on their credit request status.
        * request_status (string): Either "pending", "approved", or "rejected"
        * error (bool): If true, an unexpected error occurred when retrieving the credit status,
            so the user should contact the support team.

    Example:
    >>> _credit_statuses(user, course_enrollment_pairs)
    {
        CourseKey.from_string("edX/DemoX/Demo_Course"): {
            "course_key": "edX/DemoX/Demo_Course",
            "eligible": True,
            "deadline": 2015-11-23 00:00:00 UTC,
            "purchased": True,
            "provider_name": "Hogwarts",
            "provider_status_url": "http://example.com/status",
            "request_status": "pending",
            "error": False
        }
    }

    """
    from openedx.core.djangoapps.credit import api as credit_api

    request_status_by_course = {
        request["course_key"]: request["status"]
        for request in credit_api.get_credit_requests_for_user(user.username)
    }

    credit_enrollments = {
        course.id: enrollment
        for course, enrollment in course_enrollment_pairs
        if enrollment.mode == "credit"
    }

    # When a user purchases credit in a course, the user's enrollment
    # mode is set to "credit" and an enrollment attribute is set
    # with the ID of the credit provider.  We retrieve *all* such attributes
    # here to minimize the number of database queries.
    purchased_credit_providers = {
        attribute.enrollment.course_id: attribute.value
        for attribute in CourseEnrollmentAttribute.objects.filter(
            namespace="credit",
            name="provider_id",
            enrollment__in=credit_enrollments.values()
        ).select_related("enrollment")
    }

    provider_info_by_id = {
        provider["id"]: provider
        for provider in credit_api.get_credit_providers()
    }

    statuses = {}
    for eligibility in credit_api.get_eligibilities_for_user(user.username):
        course_key = eligibility["course_key"]
        status = {
            "course_key": unicode(course_key),
            "eligible": True,
            "deadline": eligibility["deadline"],
            "purchased": course_key in credit_enrollments,
            "provider_name": None,
            "provider_status_url": None,
            "request_status": request_status_by_course.get(course_key),
            "error": False,
        }

        # If the user has purchased credit, then include information about the credit
        # provider from which the user purchased credit.
        # We retrieve the provider's ID from the an "enrollment attribute" set on the user's
        # enrollment when the user's order for credit is fulfilled by the E-Commerce service.
        if status["purchased"]:
            provider_id = purchased_credit_providers.get(course_key)
            if provider_id is None:
                status["error"] = True
                log.error(
                    u"Could not find credit provider associated with credit enrollment "
                    u"for user %s in course %s.  The user will not be able to see his or her "
                    u"credit request status on the student dashboard.  This attribute should "
                    u"have been set when the user purchased credit in the course.",
                    user.id, course_key
                )
            else:
                provider_info = provider_info_by_id.get(provider_id, {})
                status["provider_name"] = provider_info.get("display_name")
                status["provider_status_url"] = provider_info.get("status_url")

        statuses[course_key] = status

    return statuses


@require_POST
@commit_on_success_with_read_committed
def change_enrollment(request, check_access=True):
    """
    Modify the enrollment status for the logged-in user.

    The request parameter must be a POST request (other methods return 405)
    that specifies course_id and enrollment_action parameters. If course_id or
    enrollment_action is not specified, if course_id is not valid, if
    enrollment_action is something other than "enroll" or "unenroll", if
    enrollment_action is "enroll" and enrollment is closed for the course, or
    if enrollment_action is "unenroll" and the user is not enrolled in the
    course, a 400 error will be returned. If the user is not logged in, 403
    will be returned; it is important that only this case return 403 so the
    front end can redirect the user to a registration or login page when this
    happens. This function should only be called from an AJAX request, so
    the error messages in the responses should never actually be user-visible.

    Args:
        request (`Request`): The Django request object

    Keyword Args:
        check_access (boolean): If True, we check that an accessible course actually
            exists for the given course_key before we enroll the student.
            The default is set to False to avoid breaking legacy code or
            code with non-standard flows (ex. beta tester invitations), but
            for any standard enrollment flow you probably want this to be True.

    Returns:
        Response

    """
    # Get the user
    user = request.user

    # Ensure the user is authenticated
    if not user.is_authenticated():
        return HttpResponseForbidden()

    # Ensure we received a course_id
    action = request.POST.get("enrollment_action")
    if 'course_id' not in request.POST:
        return HttpResponseBadRequest(_("Course id not specified"))

    try:
        course_id = SlashSeparatedCourseKey.from_deprecated_string(request.POST.get("course_id"))
    except InvalidKeyError:
        log.warning(
            u"User %s tried to %s with invalid course id: %s",
            user.username,
            action,
            request.POST.get("course_id"),
        )
        return HttpResponseBadRequest(_("Invalid course id"))

    if action == "enroll":
        # Make sure the course exists
        # We don't do this check on unenroll, or a bad course id can't be unenrolled from
        if not modulestore().has_course(course_id):
            log.warning(
                u"User %s tried to enroll in non-existent course %s",
                user.username,
                course_id
            )
            return HttpResponseBadRequest(_("Course id is invalid"))

        # Record the user's email opt-in preference
        if settings.FEATURES.get('ENABLE_MKTG_EMAIL_OPT_IN'):
            _update_email_opt_in(request, course_id.org)

        available_modes = CourseMode.modes_for_course_dict(course_id)

        # Check whether the user is blocked from enrolling in this course
        # This can occur if the user's IP is on a global blacklist
        # or if the user is enrolling in a country in which the course
        # is not available.
        redirect_url = embargo_api.redirect_if_blocked(
            course_id, user=user, ip_address=get_ip(request),
            url=request.path
        )
        if redirect_url:
            return HttpResponse(redirect_url)

        # Check that auto enrollment is allowed for this course
        # (= the course is NOT behind a paywall)
        if CourseMode.can_auto_enroll(course_id):
            # Enroll the user using the default mode (honor)
            # We're assuming that users of the course enrollment table
            # will NOT try to look up the course enrollment model
            # by its slug.  If they do, it's possible (based on the state of the database)
            # for no such model to exist, even though we've set the enrollment type
            # to "honor".
            try:
                CourseEnrollment.enroll(user, course_id, check_access=check_access)
            except Exception:
                return HttpResponseBadRequest(_("Could not enroll"))

        # If we have more than one course mode or professional ed is enabled,
        # then send the user to the choose your track page.
        # (In the case of no-id-professional/professional ed, this will redirect to a page that
        # funnels users directly into the verification / payment flow)
        if CourseMode.has_verified_mode(available_modes) or CourseMode.has_professional_mode(available_modes):
            return HttpResponse(
                reverse("course_modes_choose", kwargs={'course_id': unicode(course_id)})
            )

        # Otherwise, there is only one mode available (the default)
        return HttpResponse()
    elif action == "unenroll":
        if not CourseEnrollment.is_enrolled(user, course_id):
            return HttpResponseBadRequest(_("You are not enrolled in this course"))
        CourseEnrollment.unenroll(user, course_id)
        return HttpResponse()
    else:
        return HttpResponseBadRequest(_("Enrollment action is invalid"))


@never_cache
@ensure_csrf_cookie
def accounts_login(request):
    """Deprecated. To be replaced by :class:`student_account.views.login_and_registration_form`."""
    external_auth_response = external_auth_login(request)
    if external_auth_response is not None:
        return external_auth_response

    redirect_to = get_next_url_for_login_page(request)
    context = {
        'login_redirect_url': redirect_to,
        'pipeline_running': 'false',
        'pipeline_url': auth_pipeline_urls(pipeline.AUTH_ENTRY_LOGIN, redirect_url=redirect_to),
        'platform_name': settings.PLATFORM_NAME,
    }
    return render_to_response('login.html', context)


# Need different levels of logging
@ensure_csrf_cookie
def login_user(request, error=""):  # pylint: disable-msg=too-many-statements,unused-argument
    """AJAX request to log in the user."""

    backend_name = None
    email = None
    password = None
    redirect_url = None
    response = None
    running_pipeline = None
    third_party_auth_requested = third_party_auth.is_enabled() and pipeline.running(request)
    third_party_auth_successful = False
    trumped_by_first_party_auth = bool(request.POST.get('email')) or bool(request.POST.get('password'))
    user = None

    if third_party_auth_requested and not trumped_by_first_party_auth:
        # The user has already authenticated via third-party auth and has not
        # asked to do first party auth by supplying a username or password. We
        # now want to put them through the same logging and cookie calculation
        # logic as with first-party auth.
        running_pipeline = pipeline.get(request)
        username = running_pipeline['kwargs'].get('username')
        backend_name = running_pipeline['backend']
        third_party_uid = running_pipeline['kwargs']['uid']
        requested_provider = provider.Registry.get_from_pipeline(running_pipeline)

        try:
            user = pipeline.get_authenticated_user(requested_provider, username, third_party_uid)
            third_party_auth_successful = True
        except User.DoesNotExist:
            AUDIT_LOG.warning(
                u'Login failed - user with username {username} has no social auth with backend_name {backend_name}'.format(
                    username=username, backend_name=backend_name))
            return HttpResponse(
                _("You've successfully logged into your {provider_name} account, but this account isn't linked with an {platform_name} account yet.").format(
                    platform_name=settings.PLATFORM_NAME, provider_name=requested_provider.name
                )
                + "<br/><br/>" +
                _("Use your {platform_name} username and password to log into {platform_name} below, "
                  "and then link your {platform_name} account with {provider_name} from your dashboard.").format(
                      platform_name=settings.PLATFORM_NAME, provider_name=requested_provider.name
                )
                + "<br/><br/>" +
                _("If you don't have an {platform_name} account yet, click <strong>Register Now</strong> at the top of the page.").format(
                    platform_name=settings.PLATFORM_NAME
                ),
                content_type="text/plain",
                status=403
            )

    else:

        if 'email' not in request.POST or 'password' not in request.POST:
            return JsonResponse({
                "success": False,
                "value": _('There was an error receiving your login information. Please email us.'),  # TODO: User error message
            })  # TODO: this should be status code 400  # pylint: disable=fixme

        email = request.POST['email']
        password = request.POST['password']
        try:
            user = User.objects.get(email=email)
        except User.DoesNotExist:
            if settings.FEATURES['SQUELCH_PII_IN_LOGS']:
                AUDIT_LOG.warning(u"Login failed - Unknown user email")
            else:
                AUDIT_LOG.warning(u"Login failed - Unknown user email: {0}".format(email))

    # check if the user has a linked shibboleth account, if so, redirect the user to shib-login
    # This behavior is pretty much like what gmail does for shibboleth.  Try entering some @stanford.edu
    # address into the Gmail login.
    if settings.FEATURES.get('AUTH_USE_SHIB') and user:
        try:
            eamap = ExternalAuthMap.objects.get(user=user)
            if eamap.external_domain.startswith(external_auth.views.SHIBBOLETH_DOMAIN_PREFIX):
                return JsonResponse({
                    "success": False,
                    "redirect": reverse('shib-login'),
                })  # TODO: this should be status code 301  # pylint: disable=fixme
        except ExternalAuthMap.DoesNotExist:
            # This is actually the common case, logging in user without external linked login
            AUDIT_LOG.info(u"User %s w/o external auth attempting login", user)

    # see if account has been locked out due to excessive login failures
    user_found_by_email_lookup = user
    if user_found_by_email_lookup and LoginFailures.is_feature_enabled():
        if LoginFailures.is_user_locked_out(user_found_by_email_lookup):
            return JsonResponse({
                "success": False,
                "value": _('This account has been temporarily locked due to excessive login failures. Try again later.'),
            })  # TODO: this should be status code 429  # pylint: disable=fixme

    # see if the user must reset his/her password due to any policy settings
    if user_found_by_email_lookup and PasswordHistory.should_user_reset_password_now(user_found_by_email_lookup):
        return JsonResponse({
            "success": False,
            "value": _('Your password has expired due to password policy on this account. You must '
                       'reset your password before you can log in again. Please click the '
                       '"Forgot Password" link on this page to reset your password before logging in again.'),
        })  # TODO: this should be status code 403  # pylint: disable=fixme

    # if the user doesn't exist, we want to set the username to an invalid
    # username so that authentication is guaranteed to fail and we can take
    # advantage of the ratelimited backend
    username = user.username if user else ""

    if not third_party_auth_successful:
        try:
            user = authenticate(username=username, password=password, request=request)
        # this occurs when there are too many attempts from the same IP address
        except RateLimitException:
            return JsonResponse({
                "success": False,
                "value": _('Too many failed login attempts. Try again later.'),
            })  # TODO: this should be status code 429  # pylint: disable=fixme

    if user is None:
        # tick the failed login counters if the user exists in the database
        if user_found_by_email_lookup and LoginFailures.is_feature_enabled():
            LoginFailures.increment_lockout_counter(user_found_by_email_lookup)

        # if we didn't find this username earlier, the account for this email
        # doesn't exist, and doesn't have a corresponding password
        if username != "":
            if settings.FEATURES['SQUELCH_PII_IN_LOGS']:
                loggable_id = user_found_by_email_lookup.id if user_found_by_email_lookup else "<unknown>"
                AUDIT_LOG.warning(u"Login failed - password for user.id: {0} is invalid".format(loggable_id))
            else:
                AUDIT_LOG.warning(u"Login failed - password for {0} is invalid".format(email))
        return JsonResponse({
            "success": False,
            "value": _('Email or password is incorrect.'),
        })  # TODO: this should be status code 400  # pylint: disable=fixme

    # successful login, clear failed login attempts counters, if applicable
    if LoginFailures.is_feature_enabled():
        LoginFailures.clear_lockout_counter(user)

    # Track the user's sign in
    if settings.FEATURES.get('SEGMENT_IO_LMS') and hasattr(settings, 'SEGMENT_IO_LMS_KEY'):
        tracking_context = tracker.get_tracker().resolve_context()
        analytics.identify(user.id, {
            'email': email,
            'username': username,
        })

        analytics.track(
            user.id,
            "edx.bi.user.account.authenticated",
            {
                'category': "conversion",
                'label': request.POST.get('course_id'),
                'provider': None
            },
            context={
                'Google Analytics': {
                    'clientId': tracking_context.get('client_id')
                }
            }
        )

    if user is not None and user.is_active:
        try:
            # We do not log here, because we have a handler registered
            # to perform logging on successful logins.
            login(request, user)
            if request.POST.get('remember') == 'true':
                request.session.set_expiry(604800)
                log.debug("Setting user session to never expire")
            else:
                request.session.set_expiry(0)
        except Exception as exc:  # pylint: disable=broad-except
            AUDIT_LOG.critical("Login failed - Could not create session. Is memcached running?")
            log.critical("Login failed - Could not create session. Is memcached running?")
            log.exception(exc)
            raise

        redirect_url = None  # The AJAX method calling should know the default destination upon success
        if third_party_auth_successful:
            redirect_url = pipeline.get_complete_url(backend_name)

        response = JsonResponse({
            "success": True,
            "redirect_url": redirect_url,
        })

        # Ensure that the external marketing site can
        # detect that the user is logged in.
        return set_logged_in_cookies(request, response, user)

    if settings.FEATURES['SQUELCH_PII_IN_LOGS']:
        AUDIT_LOG.warning(u"Login failed - Account not active for user.id: {0}, resending activation".format(user.id))
    else:
        AUDIT_LOG.warning(u"Login failed - Account not active for user {0}, resending activation".format(username))

    reactivation_email_for_user(user)
    not_activated_msg = _("This account has not been activated. We have sent another activation message. Please check your email for the activation instructions.")
    return JsonResponse({
        "success": False,
        "value": not_activated_msg,
    })  # TODO: this should be status code 400  # pylint: disable=fixme


@csrf_exempt
@require_POST
@social_utils.strategy("social:complete")
def login_oauth_token(request, backend):
    """
    Authenticate the client using an OAuth access token by using the token to
    retrieve information from a third party and matching that information to an
    existing user.
    """
    warnings.warn("Please use AccessTokenExchangeView instead.", DeprecationWarning)

    backend = request.backend
    if isinstance(backend, social_oauth.BaseOAuth1) or isinstance(backend, social_oauth.BaseOAuth2):
        if "access_token" in request.POST:
            # Tell third party auth pipeline that this is an API call
            request.session[pipeline.AUTH_ENTRY_KEY] = pipeline.AUTH_ENTRY_LOGIN_API
            user = None
            try:
                user = backend.do_auth(request.POST["access_token"])
            except (HTTPError, AuthException):
                pass
            # do_auth can return a non-User object if it fails
            if user and isinstance(user, User):
                login(request, user)
                return JsonResponse(status=204)
            else:
                # Ensure user does not re-enter the pipeline
                request.social_strategy.clean_partial_pipeline()
                return JsonResponse({"error": "invalid_token"}, status=401)
        else:
            return JsonResponse({"error": "invalid_request"}, status=400)
    raise Http404


@ensure_csrf_cookie
def logout_user(request):
    """
    HTTP request to log out the user. Redirects to marketing page.
    Deletes both the CSRF and sessionid cookies so the marketing
    site can determine the logged in state of the user
    """
    # We do not log here, because we have a handler registered
    # to perform logging on successful logouts.
    logout(request)
    if settings.FEATURES.get('AUTH_USE_CAS'):
        target = reverse('cas-logout')
    else:
        target = '/'
    response = redirect(target)

    delete_logged_in_cookies(response)
    return response


@require_GET
@login_required
@ensure_csrf_cookie
def manage_user_standing(request):
    """
    Renders the view used to manage user standing. Also displays a table
    of user accounts that have been disabled and who disabled them.
    """
    if not request.user.is_staff:
        raise Http404
    all_disabled_accounts = UserStanding.objects.filter(
        account_status=UserStanding.ACCOUNT_DISABLED
    )

    all_disabled_users = [standing.user for standing in all_disabled_accounts]

    headers = ['username', 'account_changed_by']
    rows = []
    for user in all_disabled_users:
        row = [user.username, user.standing.all()[0].changed_by]
        rows.append(row)

    context = {'headers': headers, 'rows': rows}

    return render_to_response("manage_user_standing.html", context)


@require_POST
@login_required
@ensure_csrf_cookie
def disable_account_ajax(request):
    """
    Ajax call to change user standing. Endpoint of the form
    in manage_user_standing.html
    """
    if not request.user.is_staff:
        raise Http404
    username = request.POST.get('username')
    context = {}
    if username is None or username.strip() == '':
        context['message'] = _('Please enter a username')
        return JsonResponse(context, status=400)

    account_action = request.POST.get('account_action')
    if account_action is None:
        context['message'] = _('Please choose an option')
        return JsonResponse(context, status=400)

    username = username.strip()
    try:
        user = User.objects.get(username=username)
    except User.DoesNotExist:
        context['message'] = _("User with username {} does not exist").format(username)
        return JsonResponse(context, status=400)
    else:
        user_account, _success = UserStanding.objects.get_or_create(
            user=user, defaults={'changed_by': request.user},
        )
        if account_action == 'disable':
            user_account.account_status = UserStanding.ACCOUNT_DISABLED
            context['message'] = _("Successfully disabled {}'s account").format(username)
            log.info(u"%s disabled %s's account", request.user, username)
        elif account_action == 'reenable':
            user_account.account_status = UserStanding.ACCOUNT_ENABLED
            context['message'] = _("Successfully reenabled {}'s account").format(username)
            log.info(u"%s reenabled %s's account", request.user, username)
        else:
            context['message'] = _("Unexpected account status")
            return JsonResponse(context, status=400)
        user_account.changed_by = request.user
        user_account.standing_last_changed_at = datetime.datetime.now(UTC)
        user_account.save()

    return JsonResponse(context)


@login_required
@ensure_csrf_cookie
def change_setting(request):
    """JSON call to change a profile setting: Right now, location"""
    # TODO (vshnayder): location is no longer used
    u_prof = UserProfile.objects.get(user=request.user)  # request.user.profile_cache
    if 'location' in request.POST:
        u_prof.location = request.POST['location']
    u_prof.save()

    return JsonResponse({
        "success": True,
        "location": u_prof.location,
    })


class AccountValidationError(Exception):
    def __init__(self, message, field):
        super(AccountValidationError, self).__init__(message)
        self.field = field


@receiver(post_save, sender=User)
def user_signup_handler(sender, **kwargs):  # pylint: disable=unused-argument
    """
    handler that saves the user Signup Source
    when the user is created
    """
    if 'created' in kwargs and kwargs['created']:
        site = microsite.get_value('SITE_NAME')
        if site:
            user_signup_source = UserSignupSource(user=kwargs['instance'], site=site)
            user_signup_source.save()
            log.info(u'user {} originated from a white labeled "Microsite"'.format(kwargs['instance'].id))


def _do_create_account(form):
    """
    Given cleaned post variables, create the User and UserProfile objects, as well as the
    registration for this user.

    Returns a tuple (User, UserProfile, Registration).

    Note: this function is also used for creating test users.
    """
    if not form.is_valid():
        raise ValidationError(form.errors)

    user = User(
        username=form.cleaned_data["username"],
        email=form.cleaned_data["email"],
        is_active=False
    )
    user.set_password(form.cleaned_data["password"])
    registration = Registration()

    # TODO: Rearrange so that if part of the process fails, the whole process fails.
    # Right now, we can have e.g. no registration e-mail sent out and a zombie account
    try:
        user.save()
    except IntegrityError:
        # Figure out the cause of the integrity error
        if len(User.objects.filter(username=user.username)) > 0:
            raise AccountValidationError(
                _("An account with the Public Username '{username}' already exists.").format(username=user.username),
                field="username"
            )
        elif len(User.objects.filter(email=user.email)) > 0:
            raise AccountValidationError(
                _("An account with the Email '{email}' already exists.").format(email=user.email),
                field="email"
            )
        else:
            raise

    # add this account creation to password history
    # NOTE, this will be a NOP unless the feature has been turned on in configuration
    password_history_entry = PasswordHistory()
    password_history_entry.create(user)

    registration.register(user)

    profile_fields = [
        "name", "level_of_education", "gender", "mailing_address", "city", "country", "goals",
        "year_of_birth"
    ]
    profile = UserProfile(
        user=user,
        **{key: form.cleaned_data.get(key) for key in profile_fields}
    )
    extended_profile = form.cleaned_extended_profile
    if extended_profile:
        profile.meta = json.dumps(extended_profile)
    try:
        profile.save()
    except Exception:  # pylint: disable=broad-except
        log.exception("UserProfile creation failed for user {id}.".format(id=user.id))
        raise

    return (user, profile, registration)


def create_account_with_params(request, params):
    """
    Given a request and a dict of parameters (which may or may not have come
    from the request), create an account for the requesting user, including
    creating a comments service user object and sending an activation email.
    This also takes external/third-party auth into account, updates that as
    necessary, and authenticates the user for the request's session.

    Does not return anything.

    Raises AccountValidationError if an account with the username or email
    specified by params already exists, or ValidationError if any of the given
    parameters is invalid for any other reason.

    Issues with this code:
    * It is not transactional. If there is a failure part-way, an incomplete
      account will be created and left in the database.
    * Third-party auth passwords are not verified. There is a comment that
      they are unused, but it would be helpful to have a sanity check that
      they are sane.
    * It is over 300 lines long (!) and includes disprate functionality, from
      registration e-mails to all sorts of other things. It should be broken
      up into semantically meaningful functions.
    * The user-facing text is rather unfriendly (e.g. "Username must be a
      minimum of two characters long" rather than "Please use a username of
      at least two characters").
    """
    # Copy params so we can modify it; we can't just do dict(params) because if
    # params is request.POST, that results in a dict containing lists of values
    params = dict(params.items())

    # allow for microsites to define their own set of required/optional/hidden fields
    extra_fields = microsite.get_value(
        'REGISTRATION_EXTRA_FIELDS',
        getattr(settings, 'REGISTRATION_EXTRA_FIELDS', {})
    )

    # Boolean of whether a 3rd party auth provider and credentials were provided in
    # the API so the newly created account can link with the 3rd party account.
    #
    # Note: this is orthogonal to the 3rd party authentication pipeline that occurs
    # when the account is created via the browser and redirect URLs.
    should_link_with_social_auth = third_party_auth.is_enabled() and 'provider' in params

    if should_link_with_social_auth or (third_party_auth.is_enabled() and pipeline.running(request)):
        params["password"] = pipeline.make_random_password()

    # if doing signup for an external authorization, then get email, password, name from the eamap
    # don't use the ones from the form, since the user could have hacked those
    # unless originally we didn't get a valid email or name from the external auth
    # TODO: We do not check whether these values meet all necessary criteria, such as email length
    do_external_auth = 'ExternalAuthMap' in request.session
    if do_external_auth:
        eamap = request.session['ExternalAuthMap']
        try:
            validate_email(eamap.external_email)
            params["email"] = eamap.external_email
        except ValidationError:
            pass
        if eamap.external_name.strip() != '':
            params["name"] = eamap.external_name
        params["password"] = eamap.internal_password
        log.debug(u'In create_account with external_auth: user = %s, email=%s', params["name"], params["email"])

    extended_profile_fields = microsite.get_value('extended_profile_fields', [])
    enforce_password_policy = (
        settings.FEATURES.get("ENFORCE_PASSWORD_POLICY", False) and
        not do_external_auth
    )
    # Can't have terms of service for certain SHIB users, like at Stanford
    tos_required = (
        not settings.FEATURES.get("AUTH_USE_SHIB") or
        not settings.FEATURES.get("SHIB_DISABLE_TOS") or
        not do_external_auth or
        not eamap.external_domain.startswith(
            external_auth.views.SHIBBOLETH_DOMAIN_PREFIX
        )
    )

    form = AccountCreationForm(
        data=params,
        extra_fields=extra_fields,
        extended_profile_fields=extended_profile_fields,
        enforce_username_neq_password=True,
        enforce_password_policy=enforce_password_policy,
        tos_required=tos_required,
    )

    # Perform operations within a transaction that are critical to account creation
    with transaction.commit_on_success():
        # first, create the account
        (user, profile, registration) = _do_create_account(form)

        # next, link the account with social auth, if provided via the API.
        # (If the user is using the normal register page, the social auth pipeline does the linking, not this code)
        if should_link_with_social_auth:
            backend_name = params['provider']
            request.social_strategy = social_utils.load_strategy(request)
            redirect_uri = reverse('social:complete', args=(backend_name, ))
            request.backend = social_utils.load_backend(request.social_strategy, backend_name, redirect_uri)
            social_access_token = params.get('access_token')
            if not social_access_token:
                raise ValidationError({
                    'access_token': [
                        _("An access_token is required when passing value ({}) for provider.").format(
                            params['provider']
                        )
                    ]
                })
            request.session[pipeline.AUTH_ENTRY_KEY] = pipeline.AUTH_ENTRY_REGISTER_API
            pipeline_user = None
            error_message = ""
            try:
                pipeline_user = request.backend.do_auth(social_access_token, user=user)
            except AuthAlreadyAssociated:
                error_message = _("The provided access_token is already associated with another user.")
            except (HTTPError, AuthException):
                error_message = _("The provided access_token is not valid.")
            if not pipeline_user or not isinstance(pipeline_user, User):
                # Ensure user does not re-enter the pipeline
                request.social_strategy.clean_partial_pipeline()
                raise ValidationError({'access_token': [error_message]})

    # Perform operations that are non-critical parts of account creation
    preferences_api.set_user_preference(user, LANGUAGE_KEY, get_language())

    if settings.FEATURES.get('ENABLE_DISCUSSION_EMAIL_DIGEST'):
        try:
            enable_notifications(user)
        except Exception:
            log.exception("Enable discussion notifications failed for user {id}.".format(id=user.id))

    dog_stats_api.increment("common.student.account_created")

    # If the user is registering via 3rd party auth, track which provider they use
    third_party_provider = None
    running_pipeline = None
    if third_party_auth.is_enabled() and pipeline.running(request):
        running_pipeline = pipeline.get(request)
        third_party_provider = provider.Registry.get_from_pipeline(running_pipeline)

    # Track the user's registration
    if settings.FEATURES.get('SEGMENT_IO_LMS') and hasattr(settings, 'SEGMENT_IO_LMS_KEY'):
        tracking_context = tracker.get_tracker().resolve_context()
        analytics.identify(user.id, {
            'email': user.email,
            'username': user.username,
        })

        analytics.track(
            user.id,
            "edx.bi.user.account.registered",
            {
                'category': 'conversion',
                'label': params.get('course_id'),
                'provider': third_party_provider.name if third_party_provider else None
            },
            context={
                'Google Analytics': {
                    'clientId': tracking_context.get('client_id')
                }
            }
        )

    create_comments_service_user(user)

    # Don't send email if we are:
    #
    # 1. Doing load testing.
    # 2. Random user generation for other forms of testing.
    # 3. External auth bypassing activation.
    # 4. Have the platform configured to not require e-mail activation.
    # 5. Registering a new user using a trusted third party provider (with skip_email_verification=True)
    #
    # Note that this feature is only tested as a flag set one way or
    # the other for *new* systems. we need to be careful about
    # changing settings on a running system to make sure no users are
    # left in an inconsistent state (or doing a migration if they are).
    send_email = (
        not settings.FEATURES.get('SKIP_EMAIL_VALIDATION', None) and
        not settings.FEATURES.get('AUTOMATIC_AUTH_FOR_TESTING') and
        not (do_external_auth and settings.FEATURES.get('BYPASS_ACTIVATION_EMAIL_FOR_EXTAUTH')) and
        not (
            third_party_provider and third_party_provider.skip_email_verification and
            user.email == running_pipeline['kwargs'].get('details', {}).get('email')
        )
    )
    if send_email:
        context = {
            'name': profile.name,
            'key': registration.activation_key,
        }

        # composes activation email
        subject = render_to_string('emails/activation_email_subject.txt', context)
        # Email subject *must not* contain newlines
        subject = ''.join(subject.splitlines())
        message = render_to_string('emails/activation_email.txt', context)

        from_address = microsite.get_value(
            'email_from_address',
            settings.DEFAULT_FROM_EMAIL
        )
        try:
            if settings.FEATURES.get('REROUTE_ACTIVATION_EMAIL'):
                dest_addr = settings.FEATURES['REROUTE_ACTIVATION_EMAIL']
                message = ("Activation for %s (%s): %s\n" % (user, user.email, profile.name) +
                           '-' * 80 + '\n\n' + message)
                mail.send_mail(subject, message, from_address, [dest_addr], fail_silently=False)
            else:
                user.email_user(subject, message, from_address)
        except Exception:  # pylint: disable=broad-except
            log.error(u'Unable to send activation email to user from "%s"', from_address, exc_info=True)
    else:
        registration.activate()

    # Immediately after a user creates an account, we log them in. They are only
    # logged in until they close the browser. They can't log in again until they click
    # the activation link from the email.
    new_user = authenticate(username=user.username, password=params['password'])
    login(request, new_user)
    request.session.set_expiry(0)

    # TODO: there is no error checking here to see that the user actually logged in successfully,
    # and is not yet an active user.
    if new_user is not None:
        AUDIT_LOG.info(u"Login success on new account creation - {0}".format(new_user.username))

    if do_external_auth:
        eamap.user = new_user
        eamap.dtsignup = datetime.datetime.now(UTC)
        eamap.save()
        AUDIT_LOG.info(u"User registered with external_auth %s", new_user.username)
        AUDIT_LOG.info(u'Updated ExternalAuthMap for %s to be %s', new_user.username, eamap)

        if settings.FEATURES.get('BYPASS_ACTIVATION_EMAIL_FOR_EXTAUTH'):
            log.info('bypassing activation email')
            new_user.is_active = True
            new_user.save()
            AUDIT_LOG.info(u"Login activated on extauth account - {0} ({1})".format(new_user.username, new_user.email))

    return new_user


@csrf_exempt
def create_account(request, post_override=None):
    """
    JSON call to create new edX account.
    Used by form in signup_modal.html, which is included into navigation.html
    """
    warnings.warn("Please use RegistrationView instead.", DeprecationWarning)

    try:
        user = create_account_with_params(request, post_override or request.POST)
    except AccountValidationError as exc:
        return JsonResponse({'success': False, 'value': exc.message, 'field': exc.field}, status=400)
    except ValidationError as exc:
        field, error_list = next(exc.message_dict.iteritems())
        return JsonResponse(
            {
                "success": False,
                "field": field,
                "value": error_list[0],
            },
            status=400
        )

    redirect_url = None  # The AJAX method calling should know the default destination upon success

    # Resume the third-party-auth pipeline if necessary.
    if third_party_auth.is_enabled() and pipeline.running(request):
        running_pipeline = pipeline.get(request)
        redirect_url = pipeline.get_complete_url(running_pipeline['backend'])

    response = JsonResponse({
        'success': True,
        'redirect_url': redirect_url,
    })
    set_logged_in_cookies(request, response, user)
    return response


def auto_auth(request):
    """
    Create or configure a user account, then log in as that user.

    Enabled only when
    settings.FEATURES['AUTOMATIC_AUTH_FOR_TESTING'] is true.

    Accepts the following querystring parameters:
    * `username`, `email`, and `password` for the user account
    * `full_name` for the user profile (the user's full name; defaults to the username)
    * `staff`: Set to "true" to make the user global staff.
    * `course_id`: Enroll the student in the course with `course_id`
    * `roles`: Comma-separated list of roles to grant the student in the course with `course_id`
    * `no_login`: Define this to create the user but not login

    If username, email, or password are not provided, use
    randomly generated credentials.
    """

    # Generate a unique name to use if none provided
    unique_name = uuid.uuid4().hex[0:30]

    # Use the params from the request, otherwise use these defaults
    username = request.GET.get('username', unique_name)
    password = request.GET.get('password', unique_name)
    email = request.GET.get('email', unique_name + "@example.com")
    full_name = request.GET.get('full_name', username)
    is_staff = request.GET.get('staff', None)
    course_id = request.GET.get('course_id', None)
    course_key = None
    if course_id:
        course_key = CourseLocator.from_string(course_id)
    role_names = [v.strip() for v in request.GET.get('roles', '').split(',') if v.strip()]
    login_when_done = 'no_login' not in request.GET

    form = AccountCreationForm(
        data={
            'username': username,
            'email': email,
            'password': password,
            'name': full_name,
        },
        tos_required=False
    )

    # Attempt to create the account.
    # If successful, this will return a tuple containing
    # the new user object.
    try:
        user, profile, reg = _do_create_account(form)
    except AccountValidationError:
        # Attempt to retrieve the existing user.
        user = User.objects.get(username=username)
        user.email = email
        user.set_password(password)
        user.save()
        profile = UserProfile.objects.get(user=user)
        reg = Registration.objects.get(user=user)

    # Set the user's global staff bit
    if is_staff is not None:
        user.is_staff = (is_staff == "true")
        user.save()

    # Activate the user
    reg.activate()
    reg.save()

    # ensure parental consent threshold is met
    year = datetime.date.today().year
    age_limit = settings.PARENTAL_CONSENT_AGE_LIMIT
    profile.year_of_birth = (year - age_limit) - 1
    profile.save()

    # Enroll the user in a course
    if course_key is not None:
        CourseEnrollment.enroll(user, course_key)

    # Apply the roles
    for role_name in role_names:
        role = Role.objects.get(name=role_name, course_id=course_key)
        user.roles.add(role)

    # Log in as the user
    if login_when_done:
        user = authenticate(username=username, password=password)
        login(request, user)

    create_comments_service_user(user)

    # Provide the user with a valid CSRF token
    # then return a 200 response
    if request.META.get('HTTP_ACCEPT') == 'application/json':
        response = JsonResponse({
            'created_status': u"Logged in" if login_when_done else "Created",
            'username': username,
            'email': email,
            'password': password,
            'user_id': user.id,  # pylint: disable=no-member
            'anonymous_id': anonymous_id_for_user(user, None),
        })
    else:
        success_msg = u"{} user {} ({}) with password {} and user_id {}".format(
            u"Logged in" if login_when_done else "Created",
            username, email, password, user.id  # pylint: disable=no-member
        )
        response = HttpResponse(success_msg)
    response.set_cookie('csrftoken', csrf(request)['csrf_token'])
    return response


@ensure_csrf_cookie
def activate_account(request, key):
    """When link in activation e-mail is clicked"""
    regs = Registration.objects.filter(activation_key=key)
    if len(regs) == 1:
        user_logged_in = request.user.is_authenticated()
        already_active = True
        if not regs[0].user.is_active:
            regs[0].activate()
            already_active = False

        # Enroll student in any pending courses he/she may have if auto_enroll flag is set
        student = User.objects.filter(id=regs[0].user_id)
        if student:
            ceas = CourseEnrollmentAllowed.objects.filter(email=student[0].email)
            for cea in ceas:
                if cea.auto_enroll:
                    enrollment = CourseEnrollment.enroll(student[0], cea.course_id)
                    manual_enrollment_audit = ManualEnrollmentAudit.get_manual_enrollment_by_email(student[0].email)
                    if manual_enrollment_audit is not None:
                        # get the enrolled by user and reason from the ManualEnrollmentAudit table.
                        # then create a new ManualEnrollmentAudit table entry for the same email
                        # different transition state.
                        ManualEnrollmentAudit.create_manual_enrollment_audit(
                            manual_enrollment_audit.enrolled_by, student[0].email, ALLOWEDTOENROLL_TO_ENROLLED,
                            manual_enrollment_audit.reason, enrollment
                        )

            # enroll student in any pending CCXs he/she may have if auto_enroll flag is set
            if settings.FEATURES.get('CUSTOM_COURSES_EDX'):
                from ccx.models import CcxMembership, CcxFutureMembership
                ccxfms = CcxFutureMembership.objects.filter(
                    email=student[0].email
                )
                for ccxfm in ccxfms:
                    if ccxfm.auto_enroll:
                        CcxMembership.auto_enroll(student[0], ccxfm)

        resp = render_to_response(
            "registration/activation_complete.html",
            {
                'user_logged_in': user_logged_in,
                'already_active': already_active
            }
        )
        return resp
    if len(regs) == 0:
        return render_to_response(
            "registration/activation_invalid.html",
            {'csrf': csrf(request)['csrf_token']}
        )
    return HttpResponseServerError(_("Unknown error. Please e-mail us to let us know how it happened."))


@csrf_exempt
@require_POST
def password_reset(request):
    """ Attempts to send a password reset e-mail. """
    # Add some rate limiting here by re-using the RateLimitMixin as a helper class
    limiter = BadRequestRateLimiter()
    if limiter.is_rate_limit_exceeded(request):
        AUDIT_LOG.warning("Rate limit exceeded in password_reset")
        return HttpResponseForbidden()

    form = PasswordResetFormNoActive(request.POST)
    if form.is_valid():
        form.save(use_https=request.is_secure(),
                  from_email=settings.DEFAULT_FROM_EMAIL,
                  request=request,
                  domain_override=request.get_host())
        # When password change is complete, a "edx.user.settings.changed" event will be emitted.
        # But because changing the password is multi-step, we also emit an event here so that we can
        # track where the request was initiated.
        tracker.emit(
            SETTING_CHANGE_INITIATED,
            {
                "setting": "password",
                "old": None,
                "new": None,
                "user_id": request.user.id,
            }
        )
    else:
        # bad user? tick the rate limiter counter
        AUDIT_LOG.info("Bad password_reset user passed in.")
        limiter.tick_bad_request_counter(request)

    return JsonResponse({
        'success': True,
        'value': render_to_string('registration/password_reset_done.html', {}),
    })


def password_reset_confirm_wrapper(
    request,
    uidb36=None,
    token=None,
):
    """ A wrapper around django.contrib.auth.views.password_reset_confirm.
        Needed because we want to set the user as active at this step.
    """
    # cribbed from django.contrib.auth.views.password_reset_confirm
    try:
        uid_int = base36_to_int(uidb36)
        user = User.objects.get(id=uid_int)
        user.is_active = True
        user.save()
    except (ValueError, User.DoesNotExist):
        pass

    # tie in password strength enforcement as an optional level of
    # security protection
    err_msg = None

    if request.method == 'POST':
        password = request.POST['new_password1']
        if settings.FEATURES.get('ENFORCE_PASSWORD_POLICY', False):
            try:
                validate_password_length(password)
                validate_password_complexity(password)
                validate_password_dictionary(password)
            except ValidationError, err:
                err_msg = _('Password: ') + '; '.join(err.messages)

        # also, check the password reuse policy
        if not PasswordHistory.is_allowable_password_reuse(user, password):
            if user.is_staff:
                num_distinct = settings.ADVANCED_SECURITY_CONFIG['MIN_DIFFERENT_STAFF_PASSWORDS_BEFORE_REUSE']
            else:
                num_distinct = settings.ADVANCED_SECURITY_CONFIG['MIN_DIFFERENT_STUDENT_PASSWORDS_BEFORE_REUSE']
            err_msg = ungettext(
                "You are re-using a password that you have used recently. You must have {num} distinct password before reusing a previous password.",
                "You are re-using a password that you have used recently. You must have {num} distinct passwords before reusing a previous password.",
                num_distinct
            ).format(num=num_distinct)

        # also, check to see if passwords are getting reset too frequent
        if PasswordHistory.is_password_reset_too_soon(user):
            num_days = settings.ADVANCED_SECURITY_CONFIG['MIN_TIME_IN_DAYS_BETWEEN_ALLOWED_RESETS']
            err_msg = ungettext(
                "You are resetting passwords too frequently. Due to security policies, {num} day must elapse between password resets.",
                "You are resetting passwords too frequently. Due to security policies, {num} days must elapse between password resets.",
                num_days
            ).format(num=num_days)

    if err_msg:
        # We have an password reset attempt which violates some security policy, use the
        # existing Django template to communicate this back to the user
        context = {
            'validlink': True,
            'form': None,
            'title': _('Password reset unsuccessful'),
            'err_msg': err_msg,
            'platform_name': settings.PLATFORM_NAME,
        }
        return TemplateResponse(request, 'registration/password_reset_confirm.html', context)
    else:
        # we also want to pass settings.PLATFORM_NAME in as extra_context
        extra_context = {"platform_name": settings.PLATFORM_NAME}

        if request.method == 'POST':
            # remember what the old password hash is before we call down
            old_password_hash = user.password

            result = password_reset_confirm(
                request, uidb36=uidb36, token=token, extra_context=extra_context
            )

            # get the updated user
            updated_user = User.objects.get(id=uid_int)

            # did the password hash change, if so record it in the PasswordHistory
            if updated_user.password != old_password_hash:
                entry = PasswordHistory()
                entry.create(updated_user)

            return result
        else:
            return password_reset_confirm(
                request, uidb36=uidb36, token=token, extra_context=extra_context
            )


def reactivation_email_for_user(user):
    try:
        reg = Registration.objects.get(user=user)
    except Registration.DoesNotExist:
        return JsonResponse({
            "success": False,
            "error": _('No inactive user with this e-mail exists'),
        })  # TODO: this should be status code 400  # pylint: disable=fixme

    context = {
        'name': user.profile.name,
        'key': reg.activation_key,
    }

    subject = render_to_string('emails/activation_email_subject.txt', context)
    subject = ''.join(subject.splitlines())
    message = render_to_string('emails/activation_email.txt', context)

    try:
        user.email_user(subject, message, settings.DEFAULT_FROM_EMAIL)
    except Exception:  # pylint: disable=broad-except
        log.error(u'Unable to send reactivation email from "%s"', settings.DEFAULT_FROM_EMAIL, exc_info=True)
        return JsonResponse({
            "success": False,
            "error": _('Unable to send reactivation email')
        })  # TODO: this should be status code 500  # pylint: disable=fixme

    return JsonResponse({"success": True})


def validate_new_email(user, new_email):
    """
    Given a new email for a user, does some basic verification of the new address If any issues are encountered
    with verification a ValueError will be thrown.
    """
    try:
        validate_email(new_email)
    except ValidationError:
        raise ValueError(_('Valid e-mail address required.'))

    if new_email == user.email:
        raise ValueError(_('Old email is the same as the new email.'))

    if User.objects.filter(email=new_email).count() != 0:
        raise ValueError(_('An account with this e-mail already exists.'))


def do_email_change_request(user, new_email, activation_key=None):
    """
    Given a new email for a user, does some basic verification of the new address and sends an activation message
    to the new address. If any issues are encountered with verification or sending the message, a ValueError will
    be thrown.
    """
    pec_list = PendingEmailChange.objects.filter(user=user)
    if len(pec_list) == 0:
        pec = PendingEmailChange()
        pec.user = user
    else:
        pec = pec_list[0]

    # if activation_key is not passing as an argument, generate a random key
    if not activation_key:
        activation_key = uuid.uuid4().hex

    pec.new_email = new_email
    pec.activation_key = activation_key
    pec.save()

    context = {
        'key': pec.activation_key,
        'old_email': user.email,
        'new_email': pec.new_email
    }

    subject = render_to_string('emails/email_change_subject.txt', context)
    subject = ''.join(subject.splitlines())

    message = render_to_string('emails/email_change.txt', context)

    from_address = microsite.get_value(
        'email_from_address',
        settings.DEFAULT_FROM_EMAIL
    )
    try:
        mail.send_mail(subject, message, from_address, [pec.new_email])
    except Exception:  # pylint: disable=broad-except
        log.error(u'Unable to send email activation link to user from "%s"', from_address, exc_info=True)
        raise ValueError(_('Unable to send email activation link. Please try again later.'))

    # When the email address change is complete, a "edx.user.settings.changed" event will be emitted.
    # But because changing the email address is multi-step, we also emit an event here so that we can
    # track where the request was initiated.
    tracker.emit(
        SETTING_CHANGE_INITIATED,
        {
            "setting": "email",
            "old": context['old_email'],
            "new": context['new_email'],
            "user_id": user.id,
        }
    )


@ensure_csrf_cookie
@transaction.commit_manually
def confirm_email_change(request, key):  # pylint: disable=unused-argument
    """
    User requested a new e-mail. This is called when the activation
    link is clicked. We confirm with the old e-mail, and update
    """
    try:
        try:
            pec = PendingEmailChange.objects.get(activation_key=key)
        except PendingEmailChange.DoesNotExist:
            response = render_to_response("invalid_email_key.html", {})
            transaction.rollback()
            return response

        user = pec.user
        address_context = {
            'old_email': user.email,
            'new_email': pec.new_email
        }

        if len(User.objects.filter(email=pec.new_email)) != 0:
            response = render_to_response("email_exists.html", {})
            transaction.rollback()
            return response

        subject = render_to_string('emails/email_change_subject.txt', address_context)
        subject = ''.join(subject.splitlines())
        message = render_to_string('emails/confirm_email_change.txt', address_context)
        u_prof = UserProfile.objects.get(user=user)
        meta = u_prof.get_meta()
        if 'old_emails' not in meta:
            meta['old_emails'] = []
        meta['old_emails'].append([user.email, datetime.datetime.now(UTC).isoformat()])
        u_prof.set_meta(meta)
        u_prof.save()
        # Send it to the old email...
        try:
            user.email_user(subject, message, settings.DEFAULT_FROM_EMAIL)
        except Exception:    # pylint: disable=broad-except
            log.warning('Unable to send confirmation email to old address', exc_info=True)
            response = render_to_response("email_change_failed.html", {'email': user.email})
            transaction.rollback()
            return response

        user.email = pec.new_email
        user.save()
        pec.delete()
        # And send it to the new email...
        try:
            user.email_user(subject, message, settings.DEFAULT_FROM_EMAIL)
        except Exception:  # pylint: disable=broad-except
            log.warning('Unable to send confirmation email to new address', exc_info=True)
            response = render_to_response("email_change_failed.html", {'email': pec.new_email})
            transaction.rollback()
            return response

        response = render_to_response("email_change_successful.html", address_context)
        transaction.commit()
        return response
    except Exception:  # pylint: disable=broad-except
        # If we get an unexpected exception, be sure to rollback the transaction
        transaction.rollback()
        raise


@require_POST
@login_required
@ensure_csrf_cookie
def change_email_settings(request):
    """Modify logged-in user's setting for receiving emails from a course."""
    user = request.user

    course_id = request.POST.get("course_id")
    course_key = SlashSeparatedCourseKey.from_deprecated_string(course_id)
    receive_emails = request.POST.get("receive_emails")
    if receive_emails:
        optout_object = Optout.objects.filter(user=user, course_id=course_key)
        if optout_object:
            optout_object.delete()
        log.info(
            u"User %s (%s) opted in to receive emails from course %s",
            user.username,
            user.email,
            course_id
        )
        track.views.server_track(request, "change-email-settings", {"receive_emails": "yes", "course": course_id}, page='dashboard')
    else:
        Optout.objects.get_or_create(user=user, course_id=course_key)
        log.info(
            u"User %s (%s) opted out of receiving emails from course %s",
            user.username,
            user.email,
            course_id
        )
        track.views.server_track(request, "change-email-settings", {"receive_emails": "no", "course": course_id}, page='dashboard')

    return JsonResponse({"success": True})<|MERGE_RESOLUTION|>--- conflicted
+++ resolved
@@ -534,14 +534,6 @@
     for course, __ in course_enrollment_pairs:
         enrolled_courses_dict[unicode(course.id)] = course
 
-<<<<<<< HEAD
-=======
-    if settings.FEATURES.get("ENABLE_CREDIT_ELIGIBILITY"):
-        credit_messages = _create_credit_availability_message(enrolled_courses_dict, user)
-    else:
-        credit_messages = {}
-
->>>>>>> dab96c52
     course_optouts = Optout.objects.filter(user=user).values_list('course_id', flat=True)
 
     message = ""
@@ -811,6 +803,10 @@
     """
     from openedx.core.djangoapps.credit import api as credit_api
 
+    # Feature flag off
+    if not settings.FEATURES.get("ENABLE_CREDIT_ELIGIBILITY"):
+        return {}
+
     request_status_by_course = {
         request["course_key"]: request["status"]
         for request in credit_api.get_credit_requests_for_user(user.username)
