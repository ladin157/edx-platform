"""HTTP end-points for the User API. """
import copy

from django.conf import settings
from django.contrib.auth.models import User
from django.core.exceptions import NON_FIELD_ERRORS, ImproperlyConfigured, PermissionDenied, ValidationError
from django.core.urlresolvers import reverse
from django.http import HttpResponse, HttpResponseForbidden
from django.utils.decorators import method_decorator
from django.utils.translation import ugettext as _
from django.views.decorators.csrf import csrf_exempt, csrf_protect, ensure_csrf_cookie
from django_countries import countries
from django_filters.rest_framework import DjangoFilterBackend
from opaque_keys import InvalidKeyError
from opaque_keys.edx import locator
from opaque_keys.edx.locations import SlashSeparatedCourseKey
from rest_framework import authentication, generics, status, viewsets
from rest_framework.exceptions import ParseError
from rest_framework.views import APIView

import third_party_auth
from django_comment_common.models import Role
from edxmako.shortcuts import marketing_link
from openedx.core.djangoapps.site_configuration import helpers as configuration_helpers
from openedx.core.lib.api.authentication import SessionAuthenticationAllowInactiveUser
from openedx.core.lib.api.permissions import ApiKeyHeaderPermission
<<<<<<< HEAD
from openedx.features.enterprise_support import api as enterprise_api
=======
from openedx.features.enterprise_support.api import enterprise_customer_for_request
>>>>>>> 53d0a181
from student.cookies import set_logged_in_cookies
from student.forms import get_registration_extension_form
from student.views import create_account_with_params
from util.json_request import JsonResponse

from .accounts import (
    EMAIL_MAX_LENGTH, EMAIL_MIN_LENGTH,
    NAME_MAX_LENGTH,
    PASSWORD_MAX_LENGTH, PASSWORD_MIN_LENGTH,
    USERNAME_MAX_LENGTH, USERNAME_MIN_LENGTH,
    EMAIL_CONFLICT_MSG,
    USERNAME_CONFLICT_MSG
)
from .accounts.api import check_account_exists
from .helpers import FormDescription, require_post_params, shim_student_view
from .models import UserPreference, UserProfile
from .preferences.api import get_country_time_zones, update_email_opt_in
from .serializers import CountryTimeZoneSerializer, UserPreferenceSerializer, UserSerializer


class LoginSessionView(APIView):
    """HTTP end-points for logging in users. """

    # This end-point is available to anonymous users,
    # so do not require authentication.
    authentication_classes = []

    @method_decorator(ensure_csrf_cookie)
    def get(self, request):
        """Return a description of the login form.

        This decouples clients from the API definition:
        if the API decides to modify the form, clients won't need
        to be updated.

        See `user_api.helpers.FormDescription` for examples
        of the JSON-encoded form description.

        Returns:
            HttpResponse

        """
        form_desc = FormDescription("post", reverse("user_api_login_session"))

        # Translators: This label appears above a field on the login form
        # meant to hold the user's email address.
        email_label = _(u"Email")

        # Translators: This example email address is used as a placeholder in
        # a field on the login form meant to hold the user's email address.
        email_placeholder = _(u"username@domain.com")

        # Translators: These instructions appear on the login form, immediately
        # below a field meant to hold the user's email address.
        email_instructions = _("The email address you used to register with {platform_name}").format(
            platform_name=configuration_helpers.get_value('PLATFORM_NAME', settings.PLATFORM_NAME)
        )

        form_desc.add_field(
            "email",
            field_type="email",
            label=email_label,
            placeholder=email_placeholder,
            instructions=email_instructions,
            restrictions={
                "min_length": EMAIL_MIN_LENGTH,
                "max_length": EMAIL_MAX_LENGTH,
            }
        )

        # Translators: This label appears above a field on the login form
        # meant to hold the user's password.
        password_label = _(u"Password")

        form_desc.add_field(
            "password",
            label=password_label,
            field_type="password",
            restrictions={
                "min_length": PASSWORD_MIN_LENGTH,
                "max_length": PASSWORD_MAX_LENGTH,
            }
        )

        form_desc.add_field(
            "remember",
            field_type="checkbox",
            label=_("Remember me"),
            default=False,
            required=False,
        )

        return HttpResponse(form_desc.to_json(), content_type="application/json")

    @method_decorator(require_post_params(["email", "password"]))
    @method_decorator(csrf_protect)
    def post(self, request):
        """Log in a user.

        You must send all required form fields with the request.

        You can optionally send an `analytics` param with a JSON-encoded
        object with additional info to include in the login analytics event.
        Currently, the only supported field is "enroll_course_id" to indicate
        that the user logged in while enrolling in a particular course.

        Arguments:
            request (HttpRequest)

        Returns:
            HttpResponse: 200 on success
            HttpResponse: 400 if the request is not valid.
            HttpResponse: 403 if authentication failed.
                403 with content "third-party-auth" if the user
                has successfully authenticated with a third party provider
                but does not have a linked account.
            HttpResponse: 302 if redirecting to another page.

        Example Usage:

            POST /user_api/v1/login_session
            with POST params `email`, `password`, and `remember`.

            200 OK

        """
        # For the initial implementation, shim the existing login view
        # from the student Django app.
        from student.views import login_user
        return shim_student_view(login_user, check_logged_in=True)(request)


class RegistrationView(APIView):
    """HTTP end-points for creating a new user. """

    DEFAULT_FIELDS = ["email", "name", "username", "password"]

    EXTRA_FIELDS = [
        "confirm_email",
        "first_name",
        "last_name",
        "city",
        "state",
        "country",
        "gender",
        "year_of_birth",
        "level_of_education",
        "company",
        "title",
        "mailing_address",
        "goals",
        "honor_code",
        "terms_of_service",
    ]

    # This end-point is available to anonymous users,
    # so do not require authentication.
    authentication_classes = []

    def _is_field_visible(self, field_name):
        """Check whether a field is visible based on Django settings. """
        return self._extra_fields_setting.get(field_name) in ["required", "optional"]

    def _is_field_required(self, field_name):
        """Check whether a field is required based on Django settings. """
        return self._extra_fields_setting.get(field_name) == "required"

    def __init__(self, *args, **kwargs):
        super(RegistrationView, self).__init__(*args, **kwargs)

        # Backwards compatibility: Honor code is required by default, unless
        # explicitly set to "optional" in Django settings.
        self._extra_fields_setting = copy.deepcopy(configuration_helpers.get_value('REGISTRATION_EXTRA_FIELDS'))
        if not self._extra_fields_setting:
            self._extra_fields_setting = copy.deepcopy(settings.REGISTRATION_EXTRA_FIELDS)
        self._extra_fields_setting["honor_code"] = self._extra_fields_setting.get("honor_code", "required")

        # Check that the setting is configured correctly
        for field_name in self.EXTRA_FIELDS:
            if self._extra_fields_setting.get(field_name, "hidden") not in ["required", "optional", "hidden"]:
                msg = u"Setting REGISTRATION_EXTRA_FIELDS values must be either required, optional, or hidden."
                raise ImproperlyConfigured(msg)

        # Map field names to the instance method used to add the field to the form
        self.field_handlers = {}
        valid_fields = self.DEFAULT_FIELDS + self.EXTRA_FIELDS
        for field_name in valid_fields:
            handler = getattr(self, "_add_{field_name}_field".format(field_name=field_name))
            self.field_handlers[field_name] = handler

        field_order = configuration_helpers.get_value('REGISTRATION_FIELD_ORDER')
        if not field_order:
            field_order = settings.REGISTRATION_FIELD_ORDER or valid_fields

        # Check that all of the valid_fields are in the field order and vice versa, if not set to the default order
        if set(valid_fields) != set(field_order):
            field_order = valid_fields

        self.field_order = field_order

    @method_decorator(ensure_csrf_cookie)
    def get(self, request):
        """Return a description of the registration form.

        This decouples clients from the API definition:
        if the API decides to modify the form, clients won't need
        to be updated.

        This is especially important for the registration form,
        since different edx-platform installations might
        collect different demographic information.

        See `user_api.helpers.FormDescription` for examples
        of the JSON-encoded form description.

        Arguments:
            request (HttpRequest)

        Returns:
            HttpResponse

        """
        form_desc = FormDescription("post", reverse("user_api_registration"))
        self._apply_third_party_auth_overrides(request, form_desc)
        self._apply_enterprise_overrides(request, form_desc)

        # Custom form fields can be added via the form set in settings.REGISTRATION_EXTENSION_FORM
        custom_form = get_registration_extension_form()

        if custom_form:
            # Default fields are always required
            for field_name in self.DEFAULT_FIELDS:
                self.field_handlers[field_name](form_desc, required=True)

            for field_name, field in custom_form.fields.items():
                restrictions = {}
                if getattr(field, 'max_length', None):
                    restrictions['max_length'] = field.max_length
                if getattr(field, 'min_length', None):
                    restrictions['min_length'] = field.min_length
                field_options = getattr(
                    getattr(custom_form, 'Meta', None), 'serialization_options', {}
                ).get(field_name, {})
                field_type = field_options.get('field_type', FormDescription.FIELD_TYPE_MAP.get(field.__class__))
                if not field_type:
                    raise ImproperlyConfigured(
                        "Field type '{}' not recognized for registration extension field '{}'.".format(
                            field_type,
                            field_name
                        )
                    )
                form_desc.add_field(
                    field_name, label=field.label,
                    default=field_options.get('default'),
                    field_type=field_options.get('field_type', FormDescription.FIELD_TYPE_MAP.get(field.__class__)),
                    placeholder=field.initial, instructions=field.help_text, required=field.required,
                    restrictions=restrictions,
                    options=getattr(field, 'choices', None), error_messages=field.error_messages,
                    include_default_option=field_options.get('include_default_option'),
                )

            # Extra fields configured in Django settings
            # may be required, optional, or hidden
            for field_name in self.EXTRA_FIELDS:
                if self._is_field_visible(field_name):
                    self.field_handlers[field_name](
                        form_desc,
                        required=self._is_field_required(field_name)
                    )
        else:
            # Go through the fields in the fields order and add them if they are required or visible
            for field_name in self.field_order:
                if field_name in self.DEFAULT_FIELDS:
                    self.field_handlers[field_name](form_desc, required=True)
                elif self._is_field_visible(field_name):
                    self.field_handlers[field_name](
                        form_desc,
                        required=self._is_field_required(field_name)
                    )

        return HttpResponse(form_desc.to_json(), content_type="application/json")

    @method_decorator(csrf_exempt)
    def post(self, request):
        """Create the user's account.

        You must send all required form fields with the request.

        You can optionally send a "course_id" param to indicate in analytics
        events that the user registered while enrolling in a particular course.

        Arguments:
            request (HTTPRequest)

        Returns:
            HttpResponse: 200 on success
            HttpResponse: 400 if the request is not valid.
            HttpResponse: 409 if an account with the given username or email
                address already exists
            HttpResponse: 403 operation not allowed
        """
        data = request.POST.copy()

        email = data.get('email')
        username = data.get('username')

        # Handle duplicate email/username
        conflicts = check_account_exists(email=email, username=username)
        if conflicts:
            conflict_messages = {
                "email": EMAIL_CONFLICT_MSG.format(email_address=email),
                "username": USERNAME_CONFLICT_MSG.format(username=username),
            }
            errors = {
                field: [{"user_message": conflict_messages[field]}]
                for field in conflicts
            }
            return JsonResponse(errors, status=409)

        # Backwards compatibility: the student view expects both
        # terms of service and honor code values.  Since we're combining
        # these into a single checkbox, the only value we may get
        # from the new view is "honor_code".
        # Longer term, we will need to make this more flexible to support
        # open source installations that may have separate checkboxes
        # for TOS, privacy policy, etc.
        if data.get("honor_code") and "terms_of_service" not in data:
            data["terms_of_service"] = data["honor_code"]

        try:
            user = create_account_with_params(request, data)
        except ValidationError as err:
            # Should only get non-field errors from this function
            assert NON_FIELD_ERRORS not in err.message_dict
            # Only return first error for each field
            errors = {
                field: [{"user_message": error} for error in error_list]
                for field, error_list in err.message_dict.items()
            }
            return JsonResponse(errors, status=400)
        except PermissionDenied:
            return HttpResponseForbidden(_("Account creation not allowed."))

        response = JsonResponse({"success": True})
        set_logged_in_cookies(request, response, user)
        return response

    def _add_email_field(self, form_desc, required=True):
        """Add an email field to a form description.

        Arguments:
            form_desc: A form description

        Keyword Arguments:
            required (bool): Whether this field is required; defaults to True

        """
        # Translators: This label appears above a field on the registration form
        # meant to hold the user's email address.
        email_label = _(u"Email")

        # Translators: This example email address is used as a placeholder in
        # a field on the registration form meant to hold the user's email address.
        email_placeholder = _(u"username@domain.com")

        # Translators: These instructions appear on the registration form, immediately
        # below a field meant to hold the user's email address.
        email_instructions = _(u"This is what you will use to login.")

        form_desc.add_field(
            "email",
            field_type="email",
            label=email_label,
            placeholder=email_placeholder,
            instructions=email_instructions,
            restrictions={
                "min_length": EMAIL_MIN_LENGTH,
                "max_length": EMAIL_MAX_LENGTH,
            },
            required=required
        )

    def _add_confirm_email_field(self, form_desc, required=True):
        """Add an email confirmation field to a form description.

        Arguments:
            form_desc: A form description

        Keyword Arguments:
            required (bool): Whether this field is required; defaults to True

        """
        # Translators: This label appears above a field on the registration form
        # meant to confirm the user's email address.
        email_label = _(u"Confirm Email")
        error_msg = _(u"The email addresses do not match.")

        form_desc.add_field(
            "confirm_email",
            label=email_label,
            required=required,
            error_messages={
                "required": error_msg
            }
        )

    def _add_name_field(self, form_desc, required=True):
        """Add a name field to a form description.

        Arguments:
            form_desc: A form description

        Keyword Arguments:
            required (bool): Whether this field is required; defaults to True

        """
        # Translators: This label appears above a field on the registration form
        # meant to hold the user's full name.
        name_label = _(u"Full Name")

        # Translators: This example name is used as a placeholder in
        # a field on the registration form meant to hold the user's name.
        name_placeholder = _(u"Jane Q. Learner")

        # Translators: These instructions appear on the registration form, immediately
        # below a field meant to hold the user's full name.
        name_instructions = _(u"This name will be used on any certificates that you earn.")

        form_desc.add_field(
            "name",
            label=name_label,
            placeholder=name_placeholder,
            instructions=name_instructions,
            restrictions={
                "max_length": NAME_MAX_LENGTH,
            },
            required=required
        )

    def _add_username_field(self, form_desc, required=True):
        """Add a username field to a form description.

        Arguments:
            form_desc: A form description

        Keyword Arguments:
            required (bool): Whether this field is required; defaults to True

        """
        # Translators: This label appears above a field on the registration form
        # meant to hold the user's public username.
        username_label = _(u"Public Username")

        username_instructions = _(
            # Translators: These instructions appear on the registration form, immediately
            # below a field meant to hold the user's public username.
            u"The name that will identify you in your courses. "
            u"It cannot be changed later."
        )

        # Translators: This example username is used as a placeholder in
        # a field on the registration form meant to hold the user's username.
        username_placeholder = _(u"Jane_Q_Learner")

        form_desc.add_field(
            "username",
            label=username_label,
            instructions=username_instructions,
            placeholder=username_placeholder,
            restrictions={
                "min_length": USERNAME_MIN_LENGTH,
                "max_length": USERNAME_MAX_LENGTH,
            },
            required=required
        )

    def _add_password_field(self, form_desc, required=True):
        """Add a password field to a form description.

        Arguments:
            form_desc: A form description

        Keyword Arguments:
            required (bool): Whether this field is required; defaults to True

        """
        # Translators: This label appears above a field on the registration form
        # meant to hold the user's password.
        password_label = _(u"Password")

        form_desc.add_field(
            "password",
            label=password_label,
            field_type="password",
            restrictions={
                "min_length": PASSWORD_MIN_LENGTH,
                "max_length": PASSWORD_MAX_LENGTH,
            },
            required=required
        )

    def _add_level_of_education_field(self, form_desc, required=True):
        """Add a level of education field to a form description.

        Arguments:
            form_desc: A form description

        Keyword Arguments:
            required (bool): Whether this field is required; defaults to True

        """
        # Translators: This label appears above a dropdown menu on the registration
        # form used to select the user's highest completed level of education.
        education_level_label = _(u"Highest level of education completed")

        # The labels are marked for translation in UserProfile model definition.
        options = [(name, _(label)) for name, label in UserProfile.LEVEL_OF_EDUCATION_CHOICES]  # pylint: disable=translation-of-non-string
        form_desc.add_field(
            "level_of_education",
            label=education_level_label,
            field_type="select",
            options=options,
            include_default_option=True,
            required=required
        )

    def _add_gender_field(self, form_desc, required=True):
        """Add a gender field to a form description.

        Arguments:
            form_desc: A form description

        Keyword Arguments:
            required (bool): Whether this field is required; defaults to True

        """
        # Translators: This label appears above a dropdown menu on the registration
        # form used to select the user's gender.
        gender_label = _(u"Gender")

        # The labels are marked for translation in UserProfile model definition.
        options = [(name, _(label)) for name, label in UserProfile.GENDER_CHOICES]  # pylint: disable=translation-of-non-string
        form_desc.add_field(
            "gender",
            label=gender_label,
            field_type="select",
            options=options,
            include_default_option=True,
            required=required
        )

    def _add_year_of_birth_field(self, form_desc, required=True):
        """Add a year of birth field to a form description.

        Arguments:
            form_desc: A form description

        Keyword Arguments:
            required (bool): Whether this field is required; defaults to True

        """
        # Translators: This label appears above a dropdown menu on the registration
        # form used to select the user's year of birth.
        yob_label = _(u"Year of birth")

        options = [(unicode(year), unicode(year)) for year in UserProfile.VALID_YEARS]
        form_desc.add_field(
            "year_of_birth",
            label=yob_label,
            field_type="select",
            options=options,
            include_default_option=True,
            required=required
        )

    def _add_mailing_address_field(self, form_desc, required=True):
        """Add a mailing address field to a form description.

        Arguments:
            form_desc: A form description

        Keyword Arguments:
            required (bool): Whether this field is required; defaults to True

        """
        # Translators: This label appears above a field on the registration form
        # meant to hold the user's mailing address.
        mailing_address_label = _(u"Mailing address")

        form_desc.add_field(
            "mailing_address",
            label=mailing_address_label,
            field_type="textarea",
            required=required
        )

    def _add_goals_field(self, form_desc, required=True):
        """Add a goals field to a form description.

        Arguments:
            form_desc: A form description

        Keyword Arguments:
            required (bool): Whether this field is required; defaults to True

        """
        # Translators: This phrase appears above a field on the registration form
        # meant to hold the user's reasons for registering with edX.
        goals_label = _(u"Tell us why you're interested in {platform_name}").format(
            platform_name=configuration_helpers.get_value("PLATFORM_NAME", settings.PLATFORM_NAME)
        )

        form_desc.add_field(
            "goals",
            label=goals_label,
            field_type="textarea",
            required=required
        )

    def _add_city_field(self, form_desc, required=True):
        """Add a city field to a form description.

        Arguments:
            form_desc: A form description

        Keyword Arguments:
            required (bool): Whether this field is required; defaults to True

        """
        # Translators: This label appears above a field on the registration form
        # which allows the user to input the city in which they live.
        city_label = _(u"City")

        form_desc.add_field(
            "city",
            label=city_label,
            required=required
        )

    def _add_state_field(self, form_desc, required=False):
        """Add a State/Province/Region field to a form description.

        Arguments:
            form_desc: A form description

        Keyword Arguments:
            required (bool): Whether this field is required; defaults to False

        """
        # Translators: This label appears above a field on the registration form
        # which allows the user to input the State/Province/Region in which they live.
        state_label = _(u"State/Province/Region")

        form_desc.add_field(
            "state",
            label=state_label,
            required=required
        )

    def _add_company_field(self, form_desc, required=False):
        """Add a Company field to a form description.

        Arguments:
            form_desc: A form description

        Keyword Arguments:
            required (bool): Whether this field is required; defaults to False

        """
        # Translators: This label appears above a field on the registration form
        # which allows the user to input the Company
        company_label = _(u"Company")

        form_desc.add_field(
            "company",
            label=company_label,
            required=required
        )

    def _add_title_field(self, form_desc, required=False):
        """Add a Title field to a form description.

        Arguments:
            form_desc: A form description

        Keyword Arguments:
            required (bool): Whether this field is required; defaults to False

        """
        # Translators: This label appears above a field on the registration form
        # which allows the user to input the Title
        title_label = _(u"Title")

        form_desc.add_field(
            "title",
            label=title_label,
            required=required
        )

    def _add_first_name_field(self, form_desc, required=False):
        """Add a First Name field to a form description.

        Arguments:
            form_desc: A form description

        Keyword Arguments:
            required (bool): Whether this field is required; defaults to False

        """
        # Translators: This label appears above a field on the registration form
        # which allows the user to input the First Name
        first_name_label = _(u"First Name")

        form_desc.add_field(
            "first_name",
            label=first_name_label,
            required=required
        )

    def _add_last_name_field(self, form_desc, required=False):
        """Add a Last Name field to a form description.

        Arguments:
            form_desc: A form description

        Keyword Arguments:
            required (bool): Whether this field is required; defaults to False

        """
        # Translators: This label appears above a field on the registration form
        # which allows the user to input the First Name
        last_name_label = _(u"Last Name")

        form_desc.add_field(
            "last_name",
            label=last_name_label,
            required=required
        )

    def _add_country_field(self, form_desc, required=True):
        """Add a country field to a form description.

        Arguments:
            form_desc: A form description

        Keyword Arguments:
            required (bool): Whether this field is required; defaults to True

        """
        # Translators: This label appears above a dropdown menu on the registration
        # form used to select the country in which the user lives.
        country_label = _(u"Country")
        error_msg = _(u"Please select your Country.")

        # If we set a country code, make sure it's uppercase for the sake of the form.
        default_country = form_desc._field_overrides.get('country', {}).get('defaultValue')
        if default_country:
            form_desc.override_field_properties(
                'country',
                default=default_country.upper()
            )

        form_desc.add_field(
            "country",
            label=country_label,
            field_type="select",
            options=list(countries),
            include_default_option=True,
            required=required,
            error_messages={
                "required": error_msg
            }
        )

    def _add_honor_code_field(self, form_desc, required=True):
        """Add an honor code field to a form description.

        Arguments:
            form_desc: A form description

        Keyword Arguments:
            required (bool): Whether this field is required; defaults to True

        """
        # Separate terms of service and honor code checkboxes
        if self._is_field_visible("terms_of_service"):
            terms_label = _(u"Honor Code")
            terms_link = marketing_link("HONOR")
            terms_text = _(u"Review the Honor Code")

        # Combine terms of service and honor code checkboxes
        else:
            # Translators: This is a legal document users must agree to
            # in order to register a new account.
            terms_label = _(u"Terms of Service and Honor Code")
            terms_link = marketing_link("HONOR")
            terms_text = _(u"Review the Terms of Service and Honor Code")

        # Translators: "Terms of Service" is a legal document users must agree to
        # in order to register a new account.
        label = _(u"I agree to the {platform_name} {terms_of_service}").format(
            platform_name=configuration_helpers.get_value("PLATFORM_NAME", settings.PLATFORM_NAME),
            terms_of_service=terms_label
        )

        # Translators: "Terms of Service" is a legal document users must agree to
        # in order to register a new account.
        error_msg = _(u"You must agree to the {platform_name} {terms_of_service}").format(
            platform_name=configuration_helpers.get_value("PLATFORM_NAME", settings.PLATFORM_NAME),
            terms_of_service=terms_label
        )

        form_desc.add_field(
            "honor_code",
            label=label,
            field_type="checkbox",
            default=False,
            required=required,
            error_messages={
                "required": error_msg
            },
            supplementalLink=terms_link,
            supplementalText=terms_text
        )

    def _add_terms_of_service_field(self, form_desc, required=True):
        """Add a terms of service field to a form description.

        Arguments:
            form_desc: A form description

        Keyword Arguments:
            required (bool): Whether this field is required; defaults to True

        """
        # Translators: This is a legal document users must agree to
        # in order to register a new account.
        terms_label = _(u"Terms of Service")
        terms_link = marketing_link("TOS")
        terms_text = _(u"Review the Terms of Service")

        # Translators: "Terms of service" is a legal document users must agree to
        # in order to register a new account.
        label = _(u"I agree to the {platform_name} {terms_of_service}").format(
            platform_name=configuration_helpers.get_value("PLATFORM_NAME", settings.PLATFORM_NAME),
            terms_of_service=terms_label
        )

        # Translators: "Terms of service" is a legal document users must agree to
        # in order to register a new account.
        error_msg = _(u"You must agree to the {platform_name} {terms_of_service}").format(
            platform_name=configuration_helpers.get_value("PLATFORM_NAME", settings.PLATFORM_NAME),
            terms_of_service=terms_label
        )

        form_desc.add_field(
            "terms_of_service",
            label=label,
            field_type="checkbox",
            default=False,
            required=required,
            error_messages={
                "required": error_msg
            },
            supplementalLink=terms_link,
            supplementalText=terms_text
        )

    def _apply_third_party_auth_overrides(self, request, form_desc):
        """Modify the registration form if the user has authenticated with a third-party provider.

        If a user has successfully authenticated with a third-party provider,
        but does not yet have an account with EdX, we want to fill in
        the registration form with any info that we get from the
        provider.

        This will also hide the password field, since we assign users a default
        (random) password on the assumption that they will be using
        third-party auth to log in.

        Arguments:
            request (HttpRequest): The request for the registration form, used
                to determine if the user has successfully authenticated
                with a third-party provider.

            form_desc (FormDescription): The registration form description

        """
        if third_party_auth.is_enabled():
            running_pipeline = third_party_auth.pipeline.get(request)
            if running_pipeline:
                current_provider = third_party_auth.provider.Registry.get_from_pipeline(running_pipeline)

                if current_provider:
                    # Override username / email / full name
                    field_overrides = current_provider.get_register_form_data(
                        running_pipeline.get('kwargs')
                    )

                    # When the TPA Provider is configured to skip the registration form and we are in an
                    # enterprise context, we need to hide all fields except for terms of service and
                    # ensure that the user explicitly checks that field.
                    hide_registration_fields_except_tos = (current_provider.skip_registration_form and
                                                           enterprise_customer_for_request(request))

                    for field_name in self.DEFAULT_FIELDS + self.EXTRA_FIELDS:
                        if field_name in field_overrides:
                            form_desc.override_field_properties(
                                field_name, default=field_overrides[field_name]
                            )

                            if field_name != 'terms_of_service' and hide_registration_fields_except_tos:
                                form_desc.override_field_properties(
                                    field_name, field_type="hidden"
                                )

                    # Hide the password field
                    form_desc.override_field_properties(
                        "password",
                        default="",
                        field_type="hidden",
                        required=False,
                        label="",
                        instructions="",
                        restrictions={}
                    )
                    # used to identify that request is running third party social auth
                    form_desc.add_field(
                        "social_auth_provider",
                        field_type="hidden",
                        label="",
                        default=current_provider.name if current_provider.name else "Third Party",
                        required=False,
                    )

    def _apply_enterprise_overrides(self, request, form_desc):
        """
        Modify the registration form if the user is associated with an enterprise.

        If a user has successfully authenticated with a enterprise SSO,
        but does not yet have an account with edX, we want to apply enterprise specific overrides to
        login and registration pages.

        Arguments:
            request (HttpRequest): The request for the registration form, used
                to determine if the user has successfully authenticated
                with a third-party provider.

            form_desc (FormDescription): The registration form description

        """
        if enterprise_api.enterprise_customer_for_request(request):
            # Always show the password field for enterprise learners
            form_desc.override_field_properties(
                'password',
                default='',
                field_type='password',
                required=True,
                label=_(u'Password'),
                instructions='',
                restrictions={
                    'min_length': PASSWORD_MIN_LENGTH,
                    'max_length': PASSWORD_MAX_LENGTH
                },
            )


class PasswordResetView(APIView):
    """HTTP end-point for GETting a description of the password reset form. """

    # This end-point is available to anonymous users,
    # so do not require authentication.
    authentication_classes = []

    @method_decorator(ensure_csrf_cookie)
    def get(self, request):
        """Return a description of the password reset form.

        This decouples clients from the API definition:
        if the API decides to modify the form, clients won't need
        to be updated.

        See `user_api.helpers.FormDescription` for examples
        of the JSON-encoded form description.

        Returns:
            HttpResponse

        """
        form_desc = FormDescription("post", reverse("password_change_request"))

        # Translators: This label appears above a field on the password reset
        # form meant to hold the user's email address.
        email_label = _(u"Email")

        # Translators: This example email address is used as a placeholder in
        # a field on the password reset form meant to hold the user's email address.
        email_placeholder = _(u"username@domain.com")

        # Translators: These instructions appear on the password reset form,
        # immediately below a field meant to hold the user's email address.
        email_instructions = _(u"The email address you used to register with {platform_name}").format(
            platform_name=configuration_helpers.get_value('PLATFORM_NAME', settings.PLATFORM_NAME)
        )

        form_desc.add_field(
            "email",
            field_type="email",
            label=email_label,
            placeholder=email_placeholder,
            instructions=email_instructions,
            restrictions={
                "min_length": EMAIL_MIN_LENGTH,
                "max_length": EMAIL_MAX_LENGTH,
            }
        )

        return HttpResponse(form_desc.to_json(), content_type="application/json")


class UserViewSet(viewsets.ReadOnlyModelViewSet):
    """
    DRF class for interacting with the User ORM object
    """
    authentication_classes = (authentication.SessionAuthentication,)
    permission_classes = (ApiKeyHeaderPermission,)
    queryset = User.objects.all().prefetch_related("preferences").select_related("profile")
    serializer_class = UserSerializer
    paginate_by = 10
    paginate_by_param = "page_size"


class ForumRoleUsersListView(generics.ListAPIView):
    """
    Forum roles are represented by a list of user dicts
    """
    authentication_classes = (authentication.SessionAuthentication,)
    permission_classes = (ApiKeyHeaderPermission,)
    serializer_class = UserSerializer
    paginate_by = 10
    paginate_by_param = "page_size"

    def get_queryset(self):
        """
        Return a list of users with the specified role/course pair
        """
        name = self.kwargs['name']
        course_id_string = self.request.query_params.get('course_id')
        if not course_id_string:
            raise ParseError('course_id must be specified')
        course_id = SlashSeparatedCourseKey.from_deprecated_string(course_id_string)
        role = Role.objects.get_or_create(course_id=course_id, name=name)[0]
        users = role.users.prefetch_related("preferences").select_related("profile").all()
        return users


class UserPreferenceViewSet(viewsets.ReadOnlyModelViewSet):
    """
    DRF class for interacting with the UserPreference ORM
    """
    authentication_classes = (authentication.SessionAuthentication,)
    permission_classes = (ApiKeyHeaderPermission,)
    queryset = UserPreference.objects.all()
    filter_backends = (DjangoFilterBackend,)
    filter_fields = ("key", "user")
    serializer_class = UserPreferenceSerializer
    paginate_by = 10
    paginate_by_param = "page_size"


class PreferenceUsersListView(generics.ListAPIView):
    """
    DRF class for listing a user's preferences
    """
    authentication_classes = (authentication.SessionAuthentication,)
    permission_classes = (ApiKeyHeaderPermission,)
    serializer_class = UserSerializer
    paginate_by = 10
    paginate_by_param = "page_size"

    def get_queryset(self):
        return User.objects.filter(preferences__key=self.kwargs["pref_key"]).prefetch_related("preferences").select_related("profile")


class UpdateEmailOptInPreference(APIView):
    """View for updating the email opt in preference. """
    authentication_classes = (SessionAuthenticationAllowInactiveUser,)

    @method_decorator(require_post_params(["course_id", "email_opt_in"]))
    @method_decorator(ensure_csrf_cookie)
    def post(self, request):
        """ Post function for updating the email opt in preference.

        Allows the modification or creation of the email opt in preference at an
        organizational level.

        Args:
            request (Request): The request should contain the following POST parameters:
                * course_id: The slash separated course ID. Used to determine the organization
                    for this preference setting.
                * email_opt_in: "True" or "False" to determine if the user is opting in for emails from
                    this organization. If the string does not match "True" (case insensitive) it will
                    assume False.

        """
        course_id = request.data['course_id']
        try:
            org = locator.CourseLocator.from_string(course_id).org
        except InvalidKeyError:
            return HttpResponse(
                status=400,
                content="No course '{course_id}' found".format(course_id=course_id),
                content_type="text/plain"
            )
        # Only check for true. All other values are False.
        email_opt_in = request.data['email_opt_in'].lower() == 'true'
        update_email_opt_in(request.user, org, email_opt_in)
        return HttpResponse(status=status.HTTP_200_OK)


class CountryTimeZoneListView(generics.ListAPIView):
    """
    **Use Cases**

        Retrieves a list of all time zones, by default, or common time zones for country, if given

        The country is passed in as its ISO 3166-1 Alpha-2 country code as an
        optional 'country_code' argument. The country code is also case-insensitive.

    **Example Requests**

        GET /user_api/v1/preferences/time_zones/

        GET /user_api/v1/preferences/time_zones/?country_code=FR

    **Example GET Response**

        If the request is successful, an HTTP 200 "OK" response is returned along with a
        list of time zone dictionaries for all time zones or just for time zones commonly
        used in a country, if given.

        Each time zone dictionary contains the following values.

            * time_zone: The name of the time zone.
            * description: The display version of the time zone
    """
    serializer_class = CountryTimeZoneSerializer
    paginator = None

    def get_queryset(self):
        country_code = self.request.GET.get('country_code', None)
        return get_country_time_zones(country_code)<|MERGE_RESOLUTION|>--- conflicted
+++ resolved
@@ -24,11 +24,7 @@
 from openedx.core.djangoapps.site_configuration import helpers as configuration_helpers
 from openedx.core.lib.api.authentication import SessionAuthenticationAllowInactiveUser
 from openedx.core.lib.api.permissions import ApiKeyHeaderPermission
-<<<<<<< HEAD
 from openedx.features.enterprise_support import api as enterprise_api
-=======
-from openedx.features.enterprise_support.api import enterprise_customer_for_request
->>>>>>> 53d0a181
 from student.cookies import set_logged_in_cookies
 from student.forms import get_registration_extension_form
 from student.views import create_account_with_params
@@ -932,7 +928,7 @@
                     # enterprise context, we need to hide all fields except for terms of service and
                     # ensure that the user explicitly checks that field.
                     hide_registration_fields_except_tos = (current_provider.skip_registration_form and
-                                                           enterprise_customer_for_request(request))
+                                                           enterprise_api.enterprise_customer_for_request(request))
 
                     for field_name in self.DEFAULT_FIELDS + self.EXTRA_FIELDS:
                         if field_name in field_overrides:
